--- conflicted
+++ resolved
@@ -241,12 +241,8 @@
     n = b.shape[1]
     out = torch.empty((m, n), dtype=out_dtype, device=a.device)
 
-<<<<<<< HEAD
-    _ops.cutlass_scaled_mm(out, a, b, scale_a, scale_b)
-=======
-    torch.ops._C.cutlass_scaled_mm(out, a, b, scale_a, scale_b, bias)
-
->>>>>>> 2061f0b8
+    _ops.cutlass_scaled_mm(out, a, b, scale_a, scale_b, bias)
+
     return out
 
 
