import os
import time
from collections import defaultdict
from typing import Dict, List, Optional, Tuple, Union

import msgspec

from vllm.config import ParallelConfig
from vllm.executor.msgspec_utils import decode_hook, encode_hook
from vllm.logger import init_logger
<<<<<<< HEAD
from vllm.platforms import current_platform
from vllm.sequence import ExecuteModelRequest, IntermediateTensors
from vllm.utils import get_ip, is_hip, is_xpu
=======
from vllm.sequence import ExecuteModelRequest
from vllm.utils import (get_ip, hpu_device_string, is_hip, is_hpu, is_tpu,
                        is_xpu)
>>>>>>> bc39baa4
from vllm.worker.worker_base import WorkerWrapperBase

logger = init_logger(__name__)
PG_WAIT_TIMEOUT = 1800

try:
    import ray
    from ray._private.state import available_resources_per_node
    from ray.util import placement_group_table
    from ray.util.placement_group import PlacementGroup

    class RayWorkerWrapper(WorkerWrapperBase):
        """Ray wrapper for vllm.worker.Worker, allowing Worker to be
        lazliy initialized after Ray sets CUDA_VISIBLE_DEVICES."""

        def __init__(self, *args, **kwargs) -> None:
            super().__init__(*args, **kwargs)
            # Since the compiled DAG runs a main execution
            # in a different thread that calls cuda.set_device.
            # The flag indicates is set_device is called on
            # that thread.
            self.compiled_dag_cuda_device_set = False

            self.input_decoder = msgspec.msgpack.Decoder(ExecuteModelRequest,
                                                         dec_hook=decode_hook)
            self.output_encoder = msgspec.msgpack.Encoder(enc_hook=encode_hook)

        def get_node_ip(self) -> str:
            return get_ip()

        def get_node_and_gpu_ids(self) -> Tuple[str, List[int]]:
            node_id = ray.get_runtime_context().get_node_id()
            gpu_ids = ray.get_gpu_ids()
            return node_id, gpu_ids

        def execute_model_spmd(
            self, req_or_tuple: Union[bytes,
                                      Tuple[bytes,
                                            Optional[IntermediateTensors]]]
        ) -> bytes:
            """Execute model in SPMD fashion: used only when SPMD worker and
            compiled DAG are both enabled.

            Args:
                req_or_tuple: A request or a tuple containing the
                    request and intermediate tensors. Intermediate tensors are
                    None unless if it is provided because it is > 0 pipeline
                    stage. The request is serialized by msgspec.
            """
            if isinstance(req_or_tuple, bytes):
                serialized_req, intermediate_tensors = req_or_tuple, None
            else:
                serialized_req, intermediate_tensors = req_or_tuple

            execute_model_req = self.input_decoder.decode(serialized_req)

            # TODO(swang): This is needed right now because Ray aDAG executes
            # on a background thread, so we need to reset torch's current
            # device.
            import torch
            if not self.compiled_dag_cuda_device_set:
                torch.cuda.set_device(self.worker.device)
                self.compiled_dag_cuda_device_set = True

            output = self.worker._execute_model_spmd(execute_model_req,
                                                     intermediate_tensors)
            # Pipeline model request and output to the next pipeline stage.
            if isinstance(output, IntermediateTensors):
                output = serialized_req, output
            else:
                output = self.output_encoder.encode(output)

            return output

        def override_env_vars(self, vars: Dict[str, str]):
            os.environ.update(vars)

    ray_import_err = None

except ImportError as e:
    ray = None  # type: ignore
    ray_import_err = e
    RayWorkerWrapper = None  # type: ignore


def ray_is_available() -> bool:
    """Returns True if Ray is available."""
    return ray is not None


def assert_ray_available():
    """Raise an exception if Ray is not available."""
    if ray is None:
        raise ValueError("Failed to import Ray, please install Ray with "
                         "`pip install ray`.") from ray_import_err


def _verify_bundles(placement_group: "PlacementGroup",
                    parallel_config: ParallelConfig, device_str: str):
    """Verify a given placement group has bundles located in the right place.

    There are 2 rules.
    - Warn if all tensor parallel workers cannot fit in a single node.
    - Fail if driver node is not included in a placement group.
    """
    assert ray.is_initialized(), (
        "Ray is not initialized although distributed-executor-backend is ray.")
    pg_data = placement_group_table(placement_group)
    # bundle_idx -> node_id
    bundle_to_node_ids = pg_data["bundles_to_node_id"]
    # bundle_idx -> bundle (e.g., {"GPU": 1})
    bundles = pg_data["bundles"]
    # node_id -> List of bundle (e.g., {"GPU": 1})
    node_id_to_bundle: Dict[str, List[Dict[str, float]]] = defaultdict(list)

    for bundle_idx, node_id in bundle_to_node_ids.items():
        node_id_to_bundle[node_id].append(bundles[bundle_idx])
    driver_node_id = ray.get_runtime_context().get_node_id()

    if driver_node_id not in node_id_to_bundle:
        raise RuntimeError(
            f"driver node id {driver_node_id} is not included in a placement "
            f"group {placement_group.id}. Node id -> bundles "
            f"{node_id_to_bundle}. "
            "You don't have enough GPUs available in a current node. Check "
            "`ray status` to see if you have available GPUs in a node "
            f"{driver_node_id} before starting an vLLM engine.")

    for node_id, bundles in node_id_to_bundle.items():
        if len(bundles) < parallel_config.tensor_parallel_size:
            logger.warning(
                "tensor_parallel_size=%d "
                "is bigger than a reserved number of %ss (%d "
                "%ss) in a node %s. Tensor parallel workers can be "
                "spread out to 2+ nodes which can degrade the performance "
                "unless you have fast interconnect across nodes, like "
                "Infiniband. To resolve this issue, make sure you have more "
                "than %d GPUs available at each node.",
                parallel_config.tensor_parallel_size, device_str, len(bundles),
                device_str, node_id, parallel_config.tensor_parallel_size)


def _wait_until_pg_ready(current_placement_group: "PlacementGroup"):
    """Wait until a placement group is ready.

    It prints the informative log messages if the placement group is
    not created within time.

    """
    # Wait until PG is ready - this will block until all
    # requested resources are available, and will timeout
    # if they cannot be provisioned.
    placement_group_specs = current_placement_group.bundle_specs

    s = time.time()
    pg_ready_ref = current_placement_group.ready()
    wait_interval = 10
    while time.time() - s < PG_WAIT_TIMEOUT:
        ready, _ = ray.wait([pg_ready_ref], timeout=wait_interval)
        if len(ready) > 0:
            break

        # Exponential backoff for warning print.
        wait_interval *= 2
        logger.info(
            "Waiting for creating a placement group of specs for "
            "%d seconds. specs=%s. Check "
            "`ray status` to see if you have enough resources.",
            int(time.time() - s), placement_group_specs)

    try:
        ray.get(pg_ready_ref, timeout=0)
    except ray.exceptions.GetTimeoutError:
        raise ValueError(
            "Cannot provide a placement group of "
            f"{placement_group_specs=} within {PG_WAIT_TIMEOUT} seconds. See "
            "`ray status` to make sure the cluster has enough resources."
        ) from None


def _wait_until_pg_removed(current_placement_group: "PlacementGroup"):
    ray.util.remove_placement_group(current_placement_group)
    s = time.time()
    wait_interval = 10
    while time.time() - s < PG_WAIT_TIMEOUT:
        pg = ray.util.get_current_placement_group()
        if pg is None:
            break

        # Exponential backoff for warning print.
        wait_interval *= 2
        logger.info(
            "Waiting for removing a placement group of specs for "
            "%d seconds.", int(time.time() - s))
        time.sleep(wait_interval)


def initialize_ray_cluster(
    parallel_config: ParallelConfig,
    ray_address: Optional[str] = None,
):
    """Initialize the distributed cluster with Ray.

    it will connect to the Ray cluster and create a placement group
    for the workers, which includes the specification of the resources
    for each distributed worker.

    Args:
        parallel_config: The configurations for parallel execution.
        ray_address: The address of the Ray cluster. If None, uses
            the default Ray cluster address.
    """
    assert_ray_available()

    # Connect to a ray cluster.
    if is_hip() or is_xpu():
        ray.init(address=ray_address,
                 ignore_reinit_error=True,
                 num_gpus=parallel_config.world_size)
    else:
        ray.init(address=ray_address, ignore_reinit_error=True)

    if parallel_config.placement_group:
        # Placement group is already set.
        return

    device_str = "GPU"
    if current_platform.is_tpu():
        device_str = "TPU"
<<<<<<< HEAD
    elif current_platform.is_hpu():
        device_str = "HPU"
=======
    elif is_hpu():
        device_str = hpu_device_string().upper()
>>>>>>> bc39baa4
    # Create placement group for worker processes
    current_placement_group = ray.util.get_current_placement_group()
    if current_placement_group:
        # We are in a placement group
        bundles = current_placement_group.bundle_specs
        # Verify that we can use the placement group.
        device_bundles = 0
        for bundle in bundles:
            bundle_devices = bundle.get(device_str, 0)
            if bundle_devices > 1:
                raise ValueError(
                    "Placement group bundle cannot have more than 1 "
                    f"{device_str}.")
            if bundle_devices:
                device_bundles += 1
        if parallel_config.world_size > device_bundles:
            raise ValueError(
                f"The number of required {device_str}s exceeds the total "
                f"number of available {device_str}s in the placement group."
                f"Required number of devices: {parallel_config.world_size}. "
                f"Total number of devices: {device_bundles}.")
    else:
        num_devices_in_cluster = ray.cluster_resources().get(device_str, 0)
        if parallel_config.world_size > num_devices_in_cluster:
            raise ValueError(
                f"The number of required {device_str}s exceeds the total "
                f"number of available {device_str}s in the placement group.")
        # Create a new placement group
        placement_group_specs: List[Dict[str, float]] = ([{
            device_str: 1.0
        } for _ in range(parallel_config.world_size)])

        # vLLM engine is also a worker to execute model with an accelerator,
        # so it requires to have the device in a current node. Check if
        # the current node has at least one device.
        current_ip = get_ip()
        current_node_id = ray.get_runtime_context().get_node_id()
        current_node_resource = available_resources_per_node()[current_node_id]
        if current_node_resource.get(device_str, 0) < 1:
            raise ValueError(
                f"Current node has no {device_str} available. "
                f"{current_node_resource=}. vLLM engine cannot start without "
                f"{device_str}. Make sure you have at least 1 {device_str} "
                f"available in a node {current_node_id=} {current_ip=}.")
        # This way, at least bundle is required to be created in a current
        # node.
        placement_group_specs[0][f"node:{current_ip}"] = 0.001

        # By default, Ray packs resources as much as possible.
        current_placement_group = ray.util.placement_group(
            placement_group_specs, strategy="PACK")
        _wait_until_pg_ready(current_placement_group)

    assert current_placement_group is not None
    _verify_bundles(current_placement_group, parallel_config, device_str)
    # Set the placement group in the parallel config
    parallel_config.placement_group = current_placement_group


def get_num_tpu_nodes() -> int:
    from ray._private.accelerators import TPUAcceleratorManager
    cluster_resources = ray.cluster_resources()
    total_tpus = int(cluster_resources["TPU"])
    tpus_per_node = TPUAcceleratorManager.get_current_node_num_accelerators()
    assert total_tpus % tpus_per_node == 0
    return total_tpus // tpus_per_node


def get_num_nodes_in_placement_group() -> int:
    pg_table = ray.util.placement_group_table()
    current_pg = ray.util.get_current_placement_group()
    num_nodes = 0

    if current_pg:
        nodes_in_pg = set()
        for pg_key, pg in pg_table.items():
            if pg_key == current_pg.id.hex():
                for _, node in pg["bundles_to_node_id"].items():
                    nodes_in_pg.add(node)
        num_nodes = len(nodes_in_pg)

    return num_nodes<|MERGE_RESOLUTION|>--- conflicted
+++ resolved
@@ -8,15 +8,9 @@
 from vllm.config import ParallelConfig
 from vllm.executor.msgspec_utils import decode_hook, encode_hook
 from vllm.logger import init_logger
-<<<<<<< HEAD
 from vllm.platforms import current_platform
 from vllm.sequence import ExecuteModelRequest, IntermediateTensors
-from vllm.utils import get_ip, is_hip, is_xpu
-=======
-from vllm.sequence import ExecuteModelRequest
-from vllm.utils import (get_ip, hpu_device_string, is_hip, is_hpu, is_tpu,
-                        is_xpu)
->>>>>>> bc39baa4
+from vllm.utils import get_ip, is_hip, is_xpu, hpu_device_string
 from vllm.worker.worker_base import WorkerWrapperBase
 
 logger = init_logger(__name__)
@@ -246,13 +240,8 @@
     device_str = "GPU"
     if current_platform.is_tpu():
         device_str = "TPU"
-<<<<<<< HEAD
     elif current_platform.is_hpu():
-        device_str = "HPU"
-=======
-    elif is_hpu():
         device_str = hpu_device_string().upper()
->>>>>>> bc39baa4
     # Create placement group for worker processes
     current_placement_group = ray.util.get_current_placement_group()
     if current_placement_group:
