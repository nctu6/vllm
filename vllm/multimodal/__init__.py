<<<<<<< HEAD
from .base import MultiModalData, MultiModalPlugin
from .audio import WhisperData
from .registry import MULTIMODAL_REGISTRY, MultiModalRegistry

__all__ = [
    "MultiModalData", "MultiModalPlugin", "MULTIMODAL_REGISTRY",
    "MultiModalRegistry", "WhisperData"
=======
from .base import (BatchedTensorInputs, MultiModalDataBuiltins,
                   MultiModalDataDict, MultiModalInputs, MultiModalPlugin,
                   NestedTensors)
from .registry import MultiModalRegistry

MULTIMODAL_REGISTRY = MultiModalRegistry()
"""
The global :class:`~MultiModalRegistry` is used by model runners to
dispatch data processing according to its modality and the target model.

See also:
    :ref:`input_processing_pipeline`
"""

__all__ = [
    "BatchedTensorInputs",
    "MultiModalDataBuiltins",
    "MultiModalDataDict",
    "MultiModalInputs",
    "MultiModalPlugin",
    "NestedTensors",
    "MULTIMODAL_REGISTRY",
    "MultiModalRegistry",
>>>>>>> 7f58ad15
]<|MERGE_RESOLUTION|>--- conflicted
+++ resolved
@@ -1,15 +1,7 @@
-<<<<<<< HEAD
-from .base import MultiModalData, MultiModalPlugin
-from .audio import WhisperData
-from .registry import MULTIMODAL_REGISTRY, MultiModalRegistry
-
-__all__ = [
-    "MultiModalData", "MultiModalPlugin", "MULTIMODAL_REGISTRY",
-    "MultiModalRegistry", "WhisperData"
-=======
 from .base import (BatchedTensorInputs, MultiModalDataBuiltins,
                    MultiModalDataDict, MultiModalInputs, MultiModalPlugin,
-                   NestedTensors)
+                   NestedTensors)				   
+from .audio import WhisperData
 from .registry import MultiModalRegistry
 
 MULTIMODAL_REGISTRY = MultiModalRegistry()
@@ -23,6 +15,7 @@
 
 __all__ = [
     "BatchedTensorInputs",
+	"MultiModalData",
     "MultiModalDataBuiltins",
     "MultiModalDataDict",
     "MultiModalInputs",
@@ -30,5 +23,5 @@
     "NestedTensors",
     "MULTIMODAL_REGISTRY",
     "MultiModalRegistry",
->>>>>>> 7f58ad15
+	"WhisperData"
 ]