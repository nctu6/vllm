--- conflicted
+++ resolved
@@ -18,12 +18,9 @@
 from fastapi.exceptions import RequestValidationError
 from fastapi.middleware.cors import CORSMiddleware
 from fastapi.responses import JSONResponse, Response, StreamingResponse
-<<<<<<< HEAD
 from fastapi import File, Form, UploadFile
+from starlette.datastructures import State
 from prometheus_client import make_asgi_app
-=======
-from starlette.datastructures import State
->>>>>>> 7f58ad15
 from starlette.routing import Mount
 from typing_extensions import assert_never
 
@@ -43,16 +40,9 @@
 from vllm.entrypoints.openai.protocol import (ChatCompletionRequest,
                                               ChatCompletionResponse,
                                               CompletionRequest,
-<<<<<<< HEAD
+                                              CompletionResponse,											  
                                               TranscriptionVerboseJsonResponse,
                                               TranscriptionJsonResponse,
-                                              EmbeddingRequest, ErrorResponse)
-from vllm.entrypoints.openai.serving_chat import OpenAIServingChat
-from vllm.entrypoints.openai.serving_completion import OpenAIServingCompletion
-from vllm.entrypoints.openai.serving_embedding import OpenAIServingEmbedding
-from vllm.entrypoints.openai.serving_whisper import OpenAIServingWhisper
-=======
-                                              CompletionResponse,
                                               DetokenizeRequest,
                                               DetokenizeResponse,
                                               EmbeddingRequest,
@@ -65,11 +55,10 @@
 from vllm.entrypoints.openai.serving_chat import OpenAIServingChat
 from vllm.entrypoints.openai.serving_completion import OpenAIServingCompletion
 from vllm.entrypoints.openai.serving_embedding import OpenAIServingEmbedding
-from vllm.entrypoints.openai.serving_engine import BaseModelPath
+from vllm.entrypoints.openai.serving_whisper import OpenAIServingWhisper
 from vllm.entrypoints.openai.serving_tokenization import (
     OpenAIServingTokenization)
 from vllm.entrypoints.openai.tool_parsers import ToolParserManager
->>>>>>> 7f58ad15
 from vllm.logger import init_logger
 from vllm.usage.usage_lib import UsageContext
 from vllm.utils import FlexibleArgumentParser, get_open_zmq_ipc_path
@@ -77,14 +66,12 @@
 
 TIMEOUT_KEEP_ALIVE = 5  # seconds
 
-<<<<<<< HEAD
+prometheus_multiproc_dir: tempfile.TemporaryDirectory
+
 openai_serving_chat: OpenAIServingChat
 openai_serving_completion: OpenAIServingCompletion
 openai_serving_embedding: OpenAIServingEmbedding
 openai_serving_whisper: OpenAIServingWhisper
-=======
-prometheus_multiproc_dir: tempfile.TemporaryDirectory
->>>>>>> 7f58ad15
 
 # Cannot use __name__ (https://github.com/vllm-project/vllm/pull/4765)
 logger = init_logger('vllm.entrypoints.openai.api_server')
@@ -370,7 +357,65 @@
     elif isinstance(generator, EmbeddingResponse):
         return JSONResponse(content=generator.model_dump())
 
-<<<<<<< HEAD
+    assert_never(generator)
+
+
+
+if envs.VLLM_TORCH_PROFILER_DIR:
+    logger.warning(
+        "Torch Profiler is enabled in the API server. This should ONLY be "
+        "used for local development!")
+
+    @router.post("/start_profile")
+    async def start_profile(raw_request: Request):
+        logger.info("Starting profiler...")
+        await engine_client(raw_request).start_profile()
+        logger.info("Profiler started.")
+        return Response(status_code=200)
+
+    @router.post("/stop_profile")
+    async def stop_profile(raw_request: Request):
+        logger.info("Stopping profiler...")
+        await engine_client(raw_request).stop_profile()
+        logger.info("Profiler stopped.")
+        return Response(status_code=200)
+
+
+if envs.VLLM_ALLOW_RUNTIME_LORA_UPDATING:
+    logger.warning(
+        "Lora dynamic loading & unloading is enabled in the API server. "
+        "This should ONLY be used for local development!")
+
+    @router.post("/v1/load_lora_adapter")
+    async def load_lora_adapter(request: LoadLoraAdapterRequest,
+                                raw_request: Request):
+        response = await chat(raw_request).load_lora_adapter(request)
+        if isinstance(response, ErrorResponse):
+            return JSONResponse(content=response.model_dump(),
+                                status_code=response.code)
+
+        response = await completion(raw_request).load_lora_adapter(request)
+        if isinstance(response, ErrorResponse):
+            return JSONResponse(content=response.model_dump(),
+                                status_code=response.code)
+
+        return Response(status_code=200, content=response)
+
+    @router.post("/v1/unload_lora_adapter")
+    async def unload_lora_adapter(request: UnloadLoraAdapterRequest,
+                                  raw_request: Request):
+        response = await chat(raw_request).unload_lora_adapter(request)
+        if isinstance(response, ErrorResponse):
+            return JSONResponse(content=response.model_dump(),
+                                status_code=response.code)
+
+        response = await completion(raw_request).unload_lora_adapter(request)
+        if isinstance(response, ErrorResponse):
+            return JSONResponse(content=response.model_dump(),
+                                status_code=response.code)
+
+        return Response(status_code=200, content=response)
+
 @app.post("/audio/transcriptions")
 async def audio_transcriptions(
     file: bytes = File(),
@@ -402,68 +447,6 @@
             return generator
         else:
             return JSONResponse(content=generator.model_dump())
-        
-if __name__ == "__main__":
-    args = parse_args()
-=======
-    assert_never(generator)
-
-
-if envs.VLLM_TORCH_PROFILER_DIR:
-    logger.warning(
-        "Torch Profiler is enabled in the API server. This should ONLY be "
-        "used for local development!")
-
-    @router.post("/start_profile")
-    async def start_profile(raw_request: Request):
-        logger.info("Starting profiler...")
-        await engine_client(raw_request).start_profile()
-        logger.info("Profiler started.")
-        return Response(status_code=200)
-
-    @router.post("/stop_profile")
-    async def stop_profile(raw_request: Request):
-        logger.info("Stopping profiler...")
-        await engine_client(raw_request).stop_profile()
-        logger.info("Profiler stopped.")
-        return Response(status_code=200)
-
-
-if envs.VLLM_ALLOW_RUNTIME_LORA_UPDATING:
-    logger.warning(
-        "Lora dynamic loading & unloading is enabled in the API server. "
-        "This should ONLY be used for local development!")
-
-    @router.post("/v1/load_lora_adapter")
-    async def load_lora_adapter(request: LoadLoraAdapterRequest,
-                                raw_request: Request):
-        response = await chat(raw_request).load_lora_adapter(request)
-        if isinstance(response, ErrorResponse):
-            return JSONResponse(content=response.model_dump(),
-                                status_code=response.code)
-
-        response = await completion(raw_request).load_lora_adapter(request)
-        if isinstance(response, ErrorResponse):
-            return JSONResponse(content=response.model_dump(),
-                                status_code=response.code)
-
-        return Response(status_code=200, content=response)
-
-    @router.post("/v1/unload_lora_adapter")
-    async def unload_lora_adapter(request: UnloadLoraAdapterRequest,
-                                  raw_request: Request):
-        response = await chat(raw_request).unload_lora_adapter(request)
-        if isinstance(response, ErrorResponse):
-            return JSONResponse(content=response.model_dump(),
-                                status_code=response.code)
-
-        response = await completion(raw_request).unload_lora_adapter(request)
-        if isinstance(response, ErrorResponse):
-            return JSONResponse(content=response.model_dump(),
-                                status_code=response.code)
-
-        return Response(status_code=200, content=response)
-
 
 def build_app(args: Namespace) -> FastAPI:
     if args.disable_fastapi_docs:
@@ -477,7 +460,6 @@
     app.root_path = args.root_path
 
     mount_metrics(app)
->>>>>>> 7f58ad15
 
     app.add_middleware(
         CORSMiddleware,
@@ -520,7 +502,6 @@
                              f"Must be a function or a class.")
 
     return app
-
 
 def init_app_state(
     engine_client: EngineClient,
@@ -581,13 +562,27 @@
         request_logger=request_logger,
         chat_template=args.chat_template,
     )
-
+    state.openai_serving_whisper = OpenAIServingWhisper(
+        engine, model_config, served_model_names, args.max_size_mb_whisper)
 
 async def run_server(args, **uvicorn_kwargs) -> None:
     logger.info("vLLM API server version %s", VLLM_VERSION)
     logger.info("args: %s", args)
 
-<<<<<<< HEAD
+    engine_args = AsyncEngineArgs.from_cli_args(args)
+
+    # Enforce pixel values as image input type for vision language models
+    # when serving with API server
+    if engine_args.image_input_type is not None and \
+        engine_args.image_input_type.upper() != "PIXEL_VALUES":
+        raise ValueError(
+            f"Invalid image_input_type: {engine_args.image_input_type}. "
+            "Only --image-input-type 'pixel_values' is supported for serving "
+            "vision language models with the vLLM API server.")
+
+    engine = AsyncLLMEngine.from_engine_args(
+        engine_args, usage_context=UsageContext.OPENAI_API_SERVER)
+
     event_loop: Optional[asyncio.AbstractEventLoop]
     try:
         event_loop = asyncio.get_running_loop()
@@ -601,29 +596,7 @@
     else:
         # When using single vLLM without engine_use_ray
         model_config = asyncio.run(engine.get_model_config())
-
-    openai_serving_chat = OpenAIServingChat(engine, model_config,
-                                            served_model_names,
-                                            args.response_role,
-                                            args.lora_modules,
-                                            args.chat_template)
-    openai_serving_completion = OpenAIServingCompletion(
-        engine, model_config, served_model_names, args.lora_modules)
-    openai_serving_embedding = OpenAIServingEmbedding(engine, model_config,
-                                                      served_model_names)
-    openai_serving_whisper = OpenAIServingWhisper(
-        engine, model_config, served_model_names, args.max_size_mb_whisper)
-    app.root_path = args.root_path
-    uvicorn.run(app,
-                host=args.host,
-                port=args.port,
-                log_level=args.uvicorn_log_level,
-                timeout_keep_alive=TIMEOUT_KEEP_ALIVE,
-                ssl_keyfile=args.ssl_keyfile,
-                ssl_certfile=args.ssl_certfile,
-                ssl_ca_certs=args.ssl_ca_certs,
-                ssl_cert_reqs=args.ssl_cert_reqs)
-=======
+		
     if args.tool_parser_plugin and len(args.tool_parser_plugin) > 3:
         ToolParserManager.import_tool_parser(args.tool_parser_plugin)
 
@@ -678,5 +651,4 @@
     args = parser.parse_args()
     validate_parsed_serve_args(args)
 
-    uvloop.run(run_server(args))
->>>>>>> 7f58ad15
+    uvloop.run(run_server(args))