--- conflicted
+++ resolved
@@ -5,9 +5,10 @@
 import time
 import warnings
 import weakref
+from collections import defaultdict
 from dataclasses import dataclass
 from typing import (TYPE_CHECKING, Any, Callable, Dict, List, Optional, Set,
-                    Tuple, Type, TypeVar, Union)
+                    NamedTuple, Tuple, Type, TypeVar, Union)
 
 import numpy as np
 import torch
@@ -21,16 +22,12 @@
 from vllm.compilation.compile_context import set_compile_context
 from vllm.compilation.levels import CompilationLevel
 from vllm.config import (CacheConfig, DeviceConfig, LoadConfig, LoRAConfig,
-<<<<<<< HEAD
-                         ModelConfig, ParallelConfig, SchedulerConfig,
+                         ModelConfig, ObservabilityConfig, ParallelConfig,
+                         PromptAdapterConfig, SchedulerConfig,
                          VisionLanguageConfig, WhisperConfig)
 from vllm.distributed import broadcast_tensor_dict
-=======
-                         ModelConfig, ObservabilityConfig, ParallelConfig,
-                         PromptAdapterConfig, SchedulerConfig)
 from vllm.core.scheduler import SchedulerOutputs
 from vllm.distributed import get_pp_group
->>>>>>> 7f58ad15
 from vllm.distributed.parallel_state import graph_capture
 from vllm.forward_context import set_forward_context
 from vllm.inputs import INPUT_REGISTRY, InputRegistry
@@ -52,16 +49,12 @@
 from vllm.prompt_adapter.worker_manager import (
     LRUCacheWorkerPromptAdapterManager)
 from vllm.sampling_params import SamplingParams
-<<<<<<< HEAD
-from vllm.sequence import SamplerOutput, SequenceData, SequenceGroupMetadata
-from vllm.utils import (CudaMemoryProfiler, get_kv_cache_torch_dtype, is_hip,
-                        is_pin_memory_available, make_tensor_with_pad)
-from vllm.transformers_utils.whisper_processor import cached_get_whisper_processor
-=======
 from vllm.sequence import IntermediateTensors, SequenceGroupMetadata
 from vllm.utils import (DeviceMemoryProfiler, PyObjectCache, async_tensor_h2d,
+                        CudaMemoryProfiler, get_kv_cache_torch_dtype,
                         flatten_2d_lists, is_hip, is_pin_memory_available,
-                        supports_dynamo)
+                        make_tensor_with_pad, supports_dynamo)
+from vllm.transformers_utils.whisper_processor import cached_get_whisper_processor
 from vllm.worker.model_runner_base import (
     ModelRunnerBase, ModelRunnerInputBase, ModelRunnerInputBuilderBase,
     _add_attn_metadata_broadcastable_dict,
@@ -71,7 +64,6 @@
 
 if TYPE_CHECKING:
     from vllm.attention.backends.abstract import AttentionBackend
->>>>>>> 7f58ad15
 
 logger = init_logger(__name__)
 
@@ -970,12 +962,9 @@
         lora_config: Optional[LoRAConfig],
         kv_cache_dtype: Optional[str] = "auto",
         is_driver_worker: bool = False,
-<<<<<<< HEAD
+        prompt_adapter_config: Optional[PromptAdapterConfig] = None,
         vision_language_config: Optional[VisionLanguageConfig] = None,
         whisper_config: Optional[WhisperConfig] = None,
-=======
-        prompt_adapter_config: Optional[PromptAdapterConfig] = None,
->>>>>>> 7f58ad15
         return_hidden_states: bool = False,
         observability_config: Optional[ObservabilityConfig] = None,
         input_registry: InputRegistry = INPUT_REGISTRY,
@@ -989,12 +978,9 @@
         self.lora_config = lora_config
         self.load_config = load_config
         self.is_driver_worker = is_driver_worker
-<<<<<<< HEAD
+        self.prompt_adapter_config = prompt_adapter_config
         self.vision_language_config = vision_language_config
         self.whisper_config = whisper_config
-=======
-        self.prompt_adapter_config = prompt_adapter_config
->>>>>>> 7f58ad15
         self.return_hidden_states = return_hidden_states
         self.observability_config = observability_config
 
@@ -1048,16 +1034,6 @@
             self.attn_state = self.attn_backend.get_state_cls()(
                 weakref.proxy(self))
         else:
-<<<<<<< HEAD
-            self.multi_modal_input_processor = None
-            
-        if self.whisper_config is not None:
-            self.whisper_processor = cached_get_whisper_processor(
-                self.whisper_config.whisper_processor
-            )
-        else:
-            self.whisper_processor = None
-=======
             self.attn_state = CommonAttentionState(weakref.proxy(self))
 
         # Multi-modal data support
@@ -1065,8 +1041,22 @@
         self.mm_registry = mm_registry
         self.multi_modal_input_mapper = mm_registry \
             .create_input_mapper(model_config)
-        self.mm_registry.init_mm_limits_per_prompt(self.model_config)
->>>>>>> 7f58ad15
+
+        # Create processor for multi-modal data
+        if self.vision_language_config is not None:
+            self.multi_modal_input_processor = MULTIMODAL_REGISTRY \
+                .create_input_processor(
+                    self.model_config,
+                    self.vision_language_config,
+                )
+        else:
+            self.multi_modal_input_processor = None
+            
+        if self.whisper_config is not None:
+            self.whisper_processor = cached_get_whisper_processor(
+            )
+        else:
+            self.whisper_processor = None
 
         # Lazy initialization
         self.model: nn.Module  # Set after load_model
@@ -1227,7 +1217,75 @@
         """
         builder = self._builder_cls(weakref.proxy(self), finished_requests_ids)
         for seq_group_metadata in seq_group_metadata_list:
-<<<<<<< HEAD
+            builder.add_seq_group(seq_group_metadata)
+
+        builder.reset_cached_inter_data()
+
+        return builder.build()  # type: ignore
+    def _prepare_model_input(
+        self,
+        seq_group_metadata_list: List[SequenceGroupMetadata],
+    ) -> ModelInput:
+        """Prepare the model input based on a given sequence group.
+
+        The API assumes seq_group_metadata_list is sorted by prefill -> decode.
+
+        The result tensors and data structure also batches input in prefill
+        -> decode order. For example,
+
+        - input_tokens[:num_prefill_tokens] contains prefill tokens.
+        - input_tokens[num_prefill_tokens:] contains decode tokens.
+
+        If cuda graph is required, this API automatically pads inputs.
+        """
+        input_tokens: List[int] = []
+        input_positions: List[int] = []
+        slot_mapping: List[int] = []
+        lora_index_mapping: List[int] = []
+        lora_prompt_mapping: List[int] = []
+        lora_requests: Set[LoRARequest] = set()
+
+        seq_lens: List[int] = []
+        prefill_seq_lens: List[int] = []
+        decode_seq_lens: List[int] = []
+        context_lens: List[int] = []
+        query_lens: List[int] = []
+        block_tables: List[List[int]] = []
+        multi_modal_kwargs_list: Dict[str,
+                                      List[torch.Tensor]] = defaultdict(list)
+        decode_only = True
+        num_prefills = 0
+        num_prefill_tokens = 0
+        num_decode_tokens = 0
+
+        # The following fields are only for flashinfer
+        # Please follow https://docs.flashinfer.ai/tutorials/kv_layout.html#page-layout
+        # for the precise definition of the following fields.
+        # An example:
+        # request 1, page indices [0, 5, 8]
+        # request 2, page indices [1, 6, 7]
+        # request 3, page indices [3, 4]
+        # paged_kv_indices is a concatenation of page indices of all requests:
+        # [0, 5, 8, 1, 6, 7, 3, 4]
+        # paged_kv_indptr is used to index into paged_kv_indices:
+        # [0, 3, 6, 8]
+        paged_kv_indices: List[int] = []
+        # 0 at the beginning of paged_kv_indptr indicates the start of the
+        # first request’s page indices in the paged_kv_indices list.
+        paged_kv_indptr: List[int] = [0]
+        # paged_kv_last_page_len is the length of the last page of each request
+        paged_kv_last_page_len: List[int] = []
+
+        if len(seq_group_metadata_list) == 0:
+            return ModelInput.empty(self.device)
+
+        if self.sliding_window is not None:
+            sliding_window_blocks = (self.sliding_window + self.block_size -
+                                     1) // self.block_size
+            block_aligned_sliding_window = \
+                sliding_window_blocks * self.block_size
+
+        for seq_group_metadata in seq_group_metadata_list:
             seq_ids = list(seq_group_metadata.seq_data.keys())
             is_prompt = seq_group_metadata.is_prompt
 
@@ -1673,7 +1731,7 @@
         else:
             model_executable = self.model
 
-        print(input_tokens, input_positions, attn_metadata)
+        #print(input_tokens, input_positions, attn_metadata)
 
         hidden_states = model_executable(
             input_ids=input_tokens,
@@ -1689,14 +1747,23 @@
         # Only perform sampling in the driver worker.
         if not self.is_driver_worker:
             return None
-=======
-            builder.add_seq_group(seq_group_metadata)
->>>>>>> 7f58ad15
-
-        builder.reset_cached_inter_data()
-
-        return builder.build()  # type: ignore
-
+
+        # Sample the next token.
+        output: SamplerOutput = self.model.sample(
+            logits=logits,
+            sampling_metadata=sampling_metadata,
+        )
+
+        if self.return_hidden_states:
+            # we only need to pass hidden states of most recent token
+            assert seq_group_metadata_list is not None
+            if seq_group_metadata_list[0].is_prompt:
+                hidden_states = hidden_states.index_select(
+                    0, sampling_metadata.selected_token_indices)
+            output.hidden_states = hidden_states
+
+        return output
+		
     @torch.inference_mode()
     def profile_run(self) -> None:
         # Enable top-k sampling to reflect the accurate memory usage.
@@ -1755,22 +1822,17 @@
         for group_id in range(max_num_seqs):
             seq_len = (max_num_batched_tokens // max_num_seqs +
                        (group_id < max_num_batched_tokens % max_num_seqs))
-<<<<<<< HEAD
-            
-            if vlm_config is not None:
+
+            batch_size += seq_len
+
+            if vlm_config is None:
+	            seq_data, dummy_multi_modal_data = self.input_registry \
+	                .dummy_data_for_profiling(self.model_config,
+	                                          seq_len,
+	                                          self.mm_registry)
+            else:
                 seq_data, dummy_multi_modal_data = MULTIMODAL_REGISTRY \
                     .dummy_data_for_profiling(seq_len, model_config, vlm_config)
-            else:
-                seq_data = SequenceData([0] * seq_len)
-                dummy_multi_modal_data = None
-=======
-            batch_size += seq_len
-
-            seq_data, dummy_multi_modal_data = self.input_registry \
-                .dummy_data_for_profiling(self.model_config,
-                                          seq_len,
-                                          self.mm_registry)
->>>>>>> 7f58ad15
 
             seq = SequenceGroupMetadata(
                 request_id=str(group_id),
