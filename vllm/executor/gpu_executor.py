--- conflicted
+++ resolved
@@ -59,11 +59,8 @@
             rank=rank,
             distributed_init_method=distributed_init_method,
             lora_config=self.lora_config,
-<<<<<<< HEAD
             vision_language_config=self.vision_language_config,
             whisper_config=self.whisper_config,
-=======
->>>>>>> 7f58ad15
             speculative_config=self.speculative_config,
             prompt_adapter_config=self.prompt_adapter_config,
             is_driver_worker=(not self.parallel_config)
@@ -102,6 +99,7 @@
         )
 
         return worker_kwargs
+
 
     def _create_worker(self,
                        local_rank: int = 0,
