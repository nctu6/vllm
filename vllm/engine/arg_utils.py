import argparse
import dataclasses
import json
from dataclasses import dataclass
from typing import (TYPE_CHECKING, Any, Dict, List, Literal, Mapping, Optional,
                    Tuple, Type, Union)

<<<<<<< HEAD
from vllm.config import (CacheConfig, DecodingConfig, DeviceConfig,
                         EngineConfig, LoadConfig, LoRAConfig, ModelConfig,
                         ObservabilityConfig, ParallelConfig, SchedulerConfig,
                         SpeculativeConfig, TokenizerPoolConfig,
                         VisionLanguageConfig, WhisperConfig)
=======
import torch

import vllm.envs as envs
from vllm.config import (CacheConfig, ConfigFormat, DecodingConfig,
                         DeviceConfig, EngineConfig, LoadConfig, LoadFormat,
                         LoRAConfig, ModelConfig, ObservabilityConfig,
                         ParallelConfig, PromptAdapterConfig, SchedulerConfig,
                         SpeculativeConfig, TokenizerPoolConfig)
from vllm.executor.executor_base import ExecutorBase
from vllm.logger import init_logger
>>>>>>> 7f58ad15
from vllm.model_executor.layers.quantization import QUANTIZATION_METHODS
from vllm.platforms import current_platform
from vllm.transformers_utils.utils import check_gguf_file
from vllm.utils import FlexibleArgumentParser

if TYPE_CHECKING:
    from vllm.transformers_utils.tokenizer_group import BaseTokenizerGroup

logger = init_logger(__name__)

ALLOWED_DETAILED_TRACE_MODULES = ["model", "worker", "all"]

DEVICE_OPTIONS = [
    "auto",
    "cuda",
    "neuron",
    "cpu",
    "openvino",
    "tpu",
    "xpu",
    "hpu",
]


def nullable_str(val: str):
    if not val or val == "None":
        return None
    return val


def nullable_kvs(val: str) -> Optional[Mapping[str, int]]:
    """Parses a string containing comma separate key [str] to value [int]
    pairs into a dictionary.

    Args:
        val: String value to be parsed.

    Returns:
        Dictionary with parsed values.
    """
    if len(val) == 0:
        return None

    out_dict: Dict[str, int] = {}
    for item in val.split(","):
        kv_parts = [part.lower().strip() for part in item.split("=")]
        if len(kv_parts) != 2:
            raise argparse.ArgumentTypeError(
                "Each item should be in the form KEY=VALUE")
        key, value = kv_parts

        try:
            parsed_value = int(value)
        except ValueError as exc:
            msg = f"Failed to parse value of item {key}={value}"
            raise argparse.ArgumentTypeError(msg) from exc

        if key in out_dict and out_dict[key] != parsed_value:
            raise argparse.ArgumentTypeError(
                f"Conflicting values specified for key: {key}")
        out_dict[key] = parsed_value

    return out_dict


@dataclass
class EngineArgs:
    """Arguments for vLLM engine."""
    model: str = 'facebook/opt-125m'
    served_model_name: Optional[Union[str, List[str]]] = None
    tokenizer: Optional[str] = None
    skip_tokenizer_init: bool = False
    tokenizer_mode: str = 'auto'
    trust_remote_code: bool = False
    download_dir: Optional[str] = None
    load_format: str = 'auto'
    weights_load_device: Optional[str] = None
    config_format: str = 'auto'
    dtype: str = 'auto'
    kv_cache_dtype: str = 'auto'
    quantization_param_path: Optional[str] = None
    seed: int = 0
    max_model_len: Optional[int] = None
    worker_use_ray: bool = False
    # Note: Specifying a custom executor backend by passing a class
    # is intended for expert use only. The API may change without
    # notice.
    distributed_executor_backend: Optional[Union[str,
                                                 Type[ExecutorBase]]] = None
    pipeline_parallel_size: int = 1
    tensor_parallel_size: int = 1
    max_parallel_loading_workers: Optional[int] = None
    # NOTE(kzawora): default block size for Gaudi should be 128
    # smaller sizes still work, but very inefficiently
    block_size: int = 16 if not current_platform.is_hpu() else 128
    enable_prefix_caching: bool = False
    disable_sliding_window: bool = False
    use_v2_block_manager: bool = True
    use_padding_aware_scheduling: bool = False
    swap_space: float = 4  # GiB
    cpu_offload_gb: float = 0  # GiB
    gpu_memory_utilization: float = 0.90
    max_num_batched_tokens: Optional[int] = None
    max_num_seqs: int = 256
    max_num_prefill_seqs: Optional[int] = None
    max_logprobs: int = 20  # Default value for OpenAI Chat Completions API
    disable_log_stats: bool = False
    revision: Optional[str] = None
    code_revision: Optional[str] = None
    rope_scaling: Optional[dict] = None
    rope_theta: Optional[float] = None
    tokenizer_revision: Optional[str] = None
    quantization: Optional[str] = None
    enforce_eager: Optional[bool] = None
    max_context_len_to_capture: Optional[int] = None
    max_seq_len_to_capture: int = 8192
    disable_custom_all_reduce: bool = False
    tokenizer_pool_size: int = 0
    # Note: Specifying a tokenizer pool by passing a class
    # is intended for expert use only. The API may change without
    # notice.
    tokenizer_pool_type: Union[str, Type["BaseTokenizerGroup"]] = "ray"
    tokenizer_pool_extra_config: Optional[dict] = None
    limit_mm_per_prompt: Optional[Mapping[str, int]] = None
    enable_lora: bool = False
    max_loras: int = 1
    max_lora_rank: int = 16
    enable_prompt_adapter: bool = False
    max_prompt_adapters: int = 1
    max_prompt_adapter_token: int = 0
    fully_sharded_loras: bool = False
    lora_extra_vocab_size: int = 256
    long_lora_scaling_factors: Optional[Tuple[float]] = None
    lora_dtype: Optional[Union[str, torch.dtype]] = 'auto'
    max_cpu_loras: Optional[int] = None
    device: str = 'auto'
    num_scheduler_steps: int = 1
    multi_step_stream_outputs: bool = True
    ray_workers_use_nsight: bool = False
    num_gpu_blocks_override: Optional[int] = None
    num_lookahead_slots: int = 0
    model_loader_extra_config: Optional[dict] = None
    ignore_patterns: Optional[Union[str, List[str]]] = None
    preemption_mode: Optional[str] = None

<<<<<<< HEAD
    # Related to Vision-language models such as llava
    image_input_type: Optional[str] = None
    image_token_id: Optional[int] = None
    image_input_shape: Optional[str] = None
    image_feature_size: Optional[int] = None
    image_processor: Optional[str] = None
    image_processor_revision: Optional[str] = None
    disable_image_processor: bool = False

    # Related to Whisper
    whisper_input_type: Optional[str] = None
    whisper_processor: Optional[str] = None
    whisper_processor_revision: Optional[str] = None
    sample_rate: Optional[int] = 16000

=======
>>>>>>> 7f58ad15
    scheduler_delay_factor: float = 0.0
    enable_chunked_prefill: Optional[bool] = None

    guided_decoding_backend: str = 'outlines'
    # Speculative decoding configuration.
    speculative_model: Optional[str] = None
    speculative_model_quantization: Optional[str] = None
    speculative_draft_tensor_parallel_size: Optional[int] = None
    num_speculative_tokens: Optional[int] = None
    speculative_disable_mqa_scorer: Optional[bool] = False
    speculative_max_model_len: Optional[int] = None
    speculative_disable_by_batch_size: Optional[int] = None
    ngram_prompt_lookup_max: Optional[int] = None
    ngram_prompt_lookup_min: Optional[int] = None
    spec_decoding_acceptance_method: str = 'rejection_sampler'
    typical_acceptance_sampler_posterior_threshold: Optional[float] = None
    typical_acceptance_sampler_posterior_alpha: Optional[float] = None
    qlora_adapter_name_or_path: Optional[str] = None
    disable_logprobs_during_spec_decoding: Optional[bool] = None

    otlp_traces_endpoint: Optional[str] = None
    collect_detailed_traces: Optional[str] = None
    disable_async_output_proc: bool = False
    override_neuron_config: Optional[Dict[str, Any]] = None
    mm_processor_kwargs: Optional[Dict[str, Any]] = None
    scheduling_policy: Literal["fcfs", "priority"] = "fcfs"

    def __post_init__(self):
        if self.tokenizer is None:
            self.tokenizer = self.model

        # Setup plugins
        from vllm.plugins import load_general_plugins
        load_general_plugins()

    @staticmethod
    def add_cli_args_for_whisper(
            parser: FlexibleArgumentParser) -> FlexibleArgumentParser:
        parser.add_argument(
            '--whisper-input-type',
            type=nullable_str,
            default=EngineArgs.whisper_input_type,
            choices=[
                'input_features'
            ],
            help=('The audio input type for whisper passed into vLLM.'))
        parser.add_argument(
            '--whisper-processor',
            type=str,
            default=EngineArgs.whisper_processor,
            help='Name or path of the huggingface whisper processor to use. '
            'If unspecified, model name or path will be used.')
        parser.add_argument(
            '--whisper-processor-revision',
            type=str,
            default=None,
            help='Revision of the huggingface whisper processor version to use. '
            'It can be a branch name, a tag name, or a commit id. '
            'If unspecified, will use the default version.')
        parser.add_argument(
            '--sample-rate',
            type=int,
            default=EngineArgs.sample_rate,
            help='sample rate for whisper processor')

        return parser

    @staticmethod
    def add_cli_args(parser: FlexibleArgumentParser) -> FlexibleArgumentParser:
        """Shared CLI arguments for vLLM engine."""

        # Model arguments
        parser.add_argument(
            '--model',
            type=str,
            default=EngineArgs.model,
            help='Name or path of the huggingface model to use.')
        parser.add_argument(
            '--tokenizer',
            type=nullable_str,
            default=EngineArgs.tokenizer,
            help='Name or path of the huggingface tokenizer to use. '
            'If unspecified, model name or path will be used.')
        parser.add_argument(
            '--skip-tokenizer-init',
            action='store_true',
            help='Skip initialization of tokenizer and detokenizer')
        parser.add_argument(
            '--revision',
            type=nullable_str,
            default=None,
            help='The specific model version to use. It can be a branch '
            'name, a tag name, or a commit id. If unspecified, will use '
            'the default version.')
        parser.add_argument(
            '--code-revision',
            type=nullable_str,
            default=None,
            help='The specific revision to use for the model code on '
            'Hugging Face Hub. It can be a branch name, a tag name, or a '
            'commit id. If unspecified, will use the default version.')
        parser.add_argument(
            '--tokenizer-revision',
            type=nullable_str,
            default=None,
            help='Revision of the huggingface tokenizer to use. '
            'It can be a branch name, a tag name, or a commit id. '
            'If unspecified, will use the default version.')
        parser.add_argument(
            '--tokenizer-mode',
            type=str,
            default=EngineArgs.tokenizer_mode,
            choices=['auto', 'slow', 'mistral'],
            help='The tokenizer mode.\n\n* "auto" will use the '
            'fast tokenizer if available.\n* "slow" will '
            'always use the slow tokenizer. \n* '
            '"mistral" will always use the `mistral_common` tokenizer.')
        parser.add_argument('--trust-remote-code',
                            action='store_true',
                            help='Trust remote code from huggingface.')
        parser.add_argument('--download-dir',
                            type=nullable_str,
                            default=EngineArgs.download_dir,
                            help='Directory to download and load the weights, '
                            'default to the default cache dir of '
                            'huggingface.')
        parser.add_argument(
            '--load-format',
            type=str,
            default=EngineArgs.load_format,
            choices=[f.value for f in LoadFormat],
            help='The format of the model weights to load.\n\n'
            '* "auto" will try to load the weights in the safetensors format '
            'and fall back to the pytorch bin format if safetensors format '
            'is not available.\n'
            '* "pt" will load the weights in the pytorch bin format.\n'
            '* "safetensors" will load the weights in the safetensors format.\n'
            '* "npcache" will load the weights in pytorch format and store '
            'a numpy cache to speed up the loading.\n'
            '* "dummy" will initialize the weights with random values, '
            'which is mainly for profiling.\n'
            '* "tensorizer" will load the weights using tensorizer from '
            'CoreWeave. See the Tensorize vLLM Model script in the Examples '
            'section for more information.\n'
            '* "bitsandbytes" will load the weights using bitsandbytes '
            'quantization.\n')
        parser.add_argument("--weights-load-device",
                            type=str,
                            default=EngineArgs.weights_load_device,
                            choices=DEVICE_OPTIONS,
                            help=('Device to which model weights '
                                  'will be loaded.'))
        parser.add_argument(
            '--config-format',
            default=EngineArgs.config_format,
            choices=[f.value for f in ConfigFormat],
            help='The format of the model config to load.\n\n'
            '* "auto" will try to load the config in hf format '
            'if available else it will try to load in mistral format ')
        parser.add_argument(
            '--dtype',
            type=str,
            default=EngineArgs.dtype,
            choices=[
                'auto', 'half', 'float16', 'bfloat16', 'float', 'float32'
            ],
            help='Data type for model weights and activations.\n\n'
            '* "auto" will use FP16 precision for FP32 and FP16 models, and '
            'BF16 precision for BF16 models.\n'
            '* "half" for FP16. Recommended for AWQ quantization.\n'
            '* "float16" is the same as "half".\n'
            '* "bfloat16" for a balance between precision and range.\n'
            '* "float" is shorthand for FP32 precision.\n'
            '* "float32" for FP32 precision.')
        parser.add_argument(
            '--kv-cache-dtype',
            type=str,
            choices=['auto', 'fp8', 'fp8_e5m2', 'fp8_e4m3', 'fp8_inc'],
            default=EngineArgs.kv_cache_dtype,
            help='Data type for kv cache storage. If "auto", will use model '
            'data type. CUDA 11.8+ supports fp8 (=fp8_e4m3) and fp8_e5m2. '
            'ROCm (AMD GPU) supports fp8 (=fp8_e4m3). '
            'Intel Gaudi (HPU) supports fp8 (using fp8_inc).')
        parser.add_argument(
            '--quantization-param-path',
            type=nullable_str,
            default=None,
            help='Path to the JSON file containing the KV cache '
            'scaling factors. This should generally be supplied, when '
            'KV cache dtype is FP8. Otherwise, KV cache scaling factors '
            'default to 1.0, which may cause accuracy issues. '
            'FP8_E5M2 (without scaling) is only supported on cuda version'
            'greater than 11.8. On ROCm (AMD GPU), FP8_E4M3 is instead '
            'supported for common inference criteria.')
        parser.add_argument('--max-model-len',
                            type=int,
                            default=EngineArgs.max_model_len,
                            help='Model context length. If unspecified, will '
                            'be automatically derived from the model config.')
        parser.add_argument(
            '--guided-decoding-backend',
            type=str,
            default='outlines',
            choices=['outlines', 'lm-format-enforcer'],
            help='Which engine will be used for guided decoding'
            ' (JSON schema / regex etc) by default. Currently support '
            'https://github.com/outlines-dev/outlines and '
            'https://github.com/noamgat/lm-format-enforcer.'
            ' Can be overridden per request via guided_decoding_backend'
            ' parameter.')
        # Parallel arguments
        parser.add_argument(
            '--distributed-executor-backend',
            choices=['ray', 'mp'],
            default=EngineArgs.distributed_executor_backend,
            help='Backend to use for distributed serving. When more than 1 GPU '
            'is used, will be automatically set to "ray" if installed '
            'or "mp" (multiprocessing) otherwise.')
        parser.add_argument(
            '--worker-use-ray',
            action='store_true',
            help='Deprecated, use --distributed-executor-backend=ray.')
        parser.add_argument('--pipeline-parallel-size',
                            '-pp',
                            type=int,
                            default=EngineArgs.pipeline_parallel_size,
                            help='Number of pipeline stages.')
        parser.add_argument('--tensor-parallel-size',
                            '-tp',
                            type=int,
                            default=EngineArgs.tensor_parallel_size,
                            help='Number of tensor parallel replicas.')
        parser.add_argument(
            '--max-parallel-loading-workers',
            type=int,
            default=EngineArgs.max_parallel_loading_workers,
            help='Load model sequentially in multiple batches, '
            'to avoid RAM OOM when using tensor '
            'parallel and large models.')
        parser.add_argument(
            '--ray-workers-use-nsight',
            action='store_true',
            help='If specified, use nsight to profile Ray workers.')
        # KV cache arguments
        parser.add_argument('--block-size',
                            type=int,
                            default=EngineArgs.block_size,
                            choices=[8, 16, 32, 64, 128],
                            help='Token block size for contiguous chunks of '
                            'tokens. This is ignored on neuron devices and '
                            'set to max-model-len')

        parser.add_argument('--enable-prefix-caching',
                            action='store_true',
                            help='Enables automatic prefix caching.')
        parser.add_argument('--disable-sliding-window',
                            action='store_true',
                            help='Disables sliding window, '
                            'capping to sliding window size')
        parser.add_argument(
            '--use-v2-block-manager',
            default=EngineArgs.use_v2_block_manager,
            action='store_true',
            help='Use BlockSpaceMangerV2. By default this is set to True. '
            'Set to False to use BlockSpaceManagerV1')
        parser.add_argument(
            '--use-padding-aware-scheduling',
            default=EngineArgs.use_padding_aware_scheduling,
            action='store_true',
            help=('Use padding-aware scheduling. If True, the scheduler '
                  'will consider padded tokens in prefill. '
                  'By default this is set to False. '))
        parser.add_argument(
            '--num-lookahead-slots',
            type=int,
            default=EngineArgs.num_lookahead_slots,
            help='Experimental scheduling config necessary for '
            'speculative decoding. This will be replaced by '
            'speculative config in the future; it is present '
            'to enable correctness tests until then.')

        parser.add_argument('--seed',
                            type=int,
                            default=EngineArgs.seed,
                            help='Random seed for operations.')
        parser.add_argument('--swap-space',
                            type=float,
                            default=EngineArgs.swap_space,
                            help='CPU swap space size (GiB) per GPU.')
        parser.add_argument(
            '--cpu-offload-gb',
            type=float,
            default=0,
            help='The space in GiB to offload to CPU, per GPU. '
            'Default is 0, which means no offloading. Intuitively, '
            'this argument can be seen as a virtual way to increase '
            'the GPU memory size. For example, if you have one 24 GB '
            'GPU and set this to 10, virtually you can think of it as '
            'a 34 GB GPU. Then you can load a 13B model with BF16 weight,'
            'which requires at least 26GB GPU memory. Note that this '
            'requires fast CPU-GPU interconnect, as part of the model is'
            'loaded from CPU memory to GPU memory on the fly in each '
            'model forward pass.')
        parser.add_argument(
            '--gpu-memory-utilization',
            type=float,
            default=EngineArgs.gpu_memory_utilization,
            help='The fraction of GPU memory to be used for the model '
            'executor, which can range from 0 to 1. For example, a value of '
            '0.5 would imply 50%% GPU memory utilization. If unspecified, '
            'will use the default value of 0.9.')
        parser.add_argument(
            '--num-gpu-blocks-override',
            type=int,
            default=None,
            help='If specified, ignore GPU profiling result and use this number'
            'of GPU blocks. Used for testing preemption.')
        parser.add_argument('--max-num-batched-tokens',
                            type=int,
                            default=EngineArgs.max_num_batched_tokens,
                            help='Maximum number of batched tokens per '
                            'iteration.')
        parser.add_argument('--max-num-seqs',
                            type=int,
                            default=EngineArgs.max_num_seqs,
                            help='Maximum number of sequences per iteration.')
        parser.add_argument(
            '--max-num-prefill-seqs',
            type=int,
            default=EngineArgs.max_num_prefill_seqs,
            help=('Maximum number of prefill sequences per '
                  'iteration. Can be used only with padding-aware '
                  'scheduling. Must be <= max_num_seqs.'))
        parser.add_argument(
            '--max-logprobs',
            type=int,
            default=EngineArgs.max_logprobs,
            help=('Max number of log probs to return logprobs is specified in'
                  ' SamplingParams.'))
        parser.add_argument('--disable-log-stats',
                            action='store_true',
                            help='Disable logging statistics.')
        # Quantization settings.
        parser.add_argument('--quantization',
                            '-q',
                            type=nullable_str,
                            choices=[*QUANTIZATION_METHODS, None],
                            default=EngineArgs.quantization,
                            help='Method used to quantize the weights. If '
                            'None, we first check the `quantization_config` '
                            'attribute in the model config file. If that is '
                            'None, we assume the model weights are not '
                            'quantized and use `dtype` to determine the data '
                            'type of the weights.')
        parser.add_argument('--rope-scaling',
                            default=None,
                            type=json.loads,
                            help='RoPE scaling configuration in JSON format. '
                            'For example, {"type":"dynamic","factor":2.0}')
        parser.add_argument('--rope-theta',
                            default=None,
                            type=float,
                            help='RoPE theta. Use with `rope_scaling`. In '
                            'some cases, changing the RoPE theta improves the '
                            'performance of the scaled model.')
        parser.add_argument('--enforce-eager',
                            action='store_true',
                            help='Always use eager-mode PyTorch. If False, '
                            'will use eager mode and CUDA graph in hybrid '
                            'for maximal performance and flexibility.')
        parser.add_argument('--max-context-len-to-capture',
                            type=int,
                            default=EngineArgs.max_context_len_to_capture,
                            help='Maximum context length covered by CUDA '
                            'graphs. When a sequence has context length '
                            'larger than this, we fall back to eager mode. '
                            '(DEPRECATED. Use --max-seq-len-to-capture instead'
                            ')')
        parser.add_argument('--max-seq-len-to-capture',
                            type=int,
                            default=EngineArgs.max_seq_len_to_capture,
                            help='Maximum sequence length covered by CUDA '
                            'graphs. When a sequence has context length '
                            'larger than this, we fall back to eager mode. '
                            'Additionally for encoder-decoder models, if the '
                            'sequence length of the encoder input is larger '
                            'than this, we fall back to the eager mode.')
        parser.add_argument('--disable-custom-all-reduce',
                            action='store_true',
                            default=EngineArgs.disable_custom_all_reduce,
                            help='See ParallelConfig.')
        parser.add_argument('--tokenizer-pool-size',
                            type=int,
                            default=EngineArgs.tokenizer_pool_size,
                            help='Size of tokenizer pool to use for '
                            'asynchronous tokenization. If 0, will '
                            'use synchronous tokenization.')
        parser.add_argument('--tokenizer-pool-type',
                            type=str,
                            default=EngineArgs.tokenizer_pool_type,
                            help='Type of tokenizer pool to use for '
                            'asynchronous tokenization. Ignored '
                            'if tokenizer_pool_size is 0.')
        parser.add_argument('--tokenizer-pool-extra-config',
                            type=nullable_str,
                            default=EngineArgs.tokenizer_pool_extra_config,
                            help='Extra config for tokenizer pool. '
                            'This should be a JSON string that will be '
                            'parsed into a dictionary. Ignored if '
                            'tokenizer_pool_size is 0.')

        # Multimodal related configs
        parser.add_argument(
            '--limit-mm-per-prompt',
            type=nullable_kvs,
            default=EngineArgs.limit_mm_per_prompt,
            # The default value is given in
            # MultiModalRegistry.init_mm_limits_per_prompt
            help=('For each multimodal plugin, limit how many '
                  'input instances to allow for each prompt. '
                  'Expects a comma-separated list of items, '
                  'e.g.: `image=16,video=2` allows a maximum of 16 '
                  'images and 2 videos per prompt. Defaults to 1 for '
                  'each modality.'))
        parser.add_argument(
            '--mm-processor-kwargs',
            default=None,
            type=json.loads,
            help=('Overrides for the multimodal input mapping/processing,'
                  'e.g., image processor. For example: {"num_crops": 4}.'))

        # LoRA related configs
        parser.add_argument('--enable-lora',
                            action='store_true',
                            help='If True, enable handling of LoRA adapters.')
        parser.add_argument('--max-loras',
                            type=int,
                            default=EngineArgs.max_loras,
                            help='Max number of LoRAs in a single batch.')
        parser.add_argument('--max-lora-rank',
                            type=int,
                            default=EngineArgs.max_lora_rank,
                            help='Max LoRA rank.')
        parser.add_argument(
            '--lora-extra-vocab-size',
            type=int,
            default=EngineArgs.lora_extra_vocab_size,
            help=('Maximum size of extra vocabulary that can be '
                  'present in a LoRA adapter (added to the base '
                  'model vocabulary).'))
        parser.add_argument(
            '--lora-dtype',
            type=str,
            default=EngineArgs.lora_dtype,
            choices=['auto', 'float16', 'bfloat16', 'float32'],
            help=('Data type for LoRA. If auto, will default to '
                  'base model dtype.'))
        parser.add_argument(
            '--long-lora-scaling-factors',
            type=nullable_str,
            default=EngineArgs.long_lora_scaling_factors,
            help=('Specify multiple scaling factors (which can '
                  'be different from base model scaling factor '
                  '- see eg. Long LoRA) to allow for multiple '
                  'LoRA adapters trained with those scaling '
                  'factors to be used at the same time. If not '
                  'specified, only adapters trained with the '
                  'base model scaling factor are allowed.'))
        parser.add_argument(
            '--max-cpu-loras',
            type=int,
            default=EngineArgs.max_cpu_loras,
            help=('Maximum number of LoRAs to store in CPU memory. '
                  'Must be >= than max_num_seqs. '
                  'Defaults to max_num_seqs.'))
        parser.add_argument(
            '--fully-sharded-loras',
            action='store_true',
            help=('By default, only half of the LoRA computation is '
                  'sharded with tensor parallelism. '
                  'Enabling this will use the fully sharded layers. '
                  'At high sequence length, max rank or '
                  'tensor parallel size, this is likely faster.'))
<<<<<<< HEAD
        parser.add_argument(
            "--device",
            type=str,
            default=EngineArgs.device,
            choices=["auto", "cuda", "neuron", "cpu", "tpu", "xpu"],
            help='Device type for vLLM execution.')

        # Related to Vision-language models such as llava
        parser = EngineArgs.add_cli_args_for_vlm(parser)
        parser = EngineArgs.add_cli_args_for_whisper(parser)
=======
        parser.add_argument('--enable-prompt-adapter',
                            action='store_true',
                            help='If True, enable handling of PromptAdapters.')
        parser.add_argument('--max-prompt-adapters',
                            type=int,
                            default=EngineArgs.max_prompt_adapters,
                            help='Max number of PromptAdapters in a batch.')
        parser.add_argument('--max-prompt-adapter-token',
                            type=int,
                            default=EngineArgs.max_prompt_adapter_token,
                            help='Max number of PromptAdapters tokens')
        parser.add_argument("--device",
                            type=str,
                            default=EngineArgs.device,
                            choices=DEVICE_OPTIONS,
                            help='Device type for vLLM execution.')
        parser.add_argument('--num-scheduler-steps',
                            type=int,
                            default=1,
                            help=('Maximum number of forward steps per '
                                  'scheduler call.'))
>>>>>>> 7f58ad15

        parser.add_argument(
            '--multi-step-stream-outputs',
            action=StoreBoolean,
            default=EngineArgs.multi_step_stream_outputs,
            nargs="?",
            const="True",
            help='If False, then multi-step will stream outputs at the end '
            'of all steps')
        parser.add_argument(
            '--scheduler-delay-factor',
            type=float,
            default=EngineArgs.scheduler_delay_factor,
            help='Apply a delay (of delay factor multiplied by previous '
            'prompt latency) before scheduling next prompt.')
        parser.add_argument(
            '--enable-chunked-prefill',
            action=StoreBoolean,
            default=EngineArgs.enable_chunked_prefill,
            nargs="?",
            const="True",
            help='If set, the prefill requests can be chunked based on the '
            'max_num_batched_tokens.')

        parser.add_argument(
            '--speculative-model',
            type=nullable_str,
            default=EngineArgs.speculative_model,
            help=
            'The name of the draft model to be used in speculative decoding.')
        # Quantization settings for speculative model.
        parser.add_argument(
            '--speculative-model-quantization',
            type=nullable_str,
            choices=[*QUANTIZATION_METHODS, None],
            default=EngineArgs.speculative_model_quantization,
            help='Method used to quantize the weights of speculative model. '
            'If None, we first check the `quantization_config` '
            'attribute in the model config file. If that is '
            'None, we assume the model weights are not '
            'quantized and use `dtype` to determine the data '
            'type of the weights.')
        parser.add_argument(
            '--num-speculative-tokens',
            type=int,
            default=EngineArgs.num_speculative_tokens,
            help='The number of speculative tokens to sample from '
            'the draft model in speculative decoding.')
        parser.add_argument(
            '--speculative-disable-mqa-scorer',
            action='store_true',
            help=
            'If set to True, the MQA scorer will be disabled in speculative '
            ' and fall back to batch expansion')
        parser.add_argument(
            '--speculative-draft-tensor-parallel-size',
            '-spec-draft-tp',
            type=int,
            default=EngineArgs.speculative_draft_tensor_parallel_size,
            help='Number of tensor parallel replicas for '
            'the draft model in speculative decoding.')

        parser.add_argument(
            '--speculative-max-model-len',
            type=int,
            default=EngineArgs.speculative_max_model_len,
            help='The maximum sequence length supported by the '
            'draft model. Sequences over this length will skip '
            'speculation.')

        parser.add_argument(
            '--speculative-disable-by-batch-size',
            type=int,
            default=EngineArgs.speculative_disable_by_batch_size,
            help='Disable speculative decoding for new incoming requests '
            'if the number of enqueue requests is larger than this value.')

        parser.add_argument(
            '--ngram-prompt-lookup-max',
            type=int,
            default=EngineArgs.ngram_prompt_lookup_max,
            help='Max size of window for ngram prompt lookup in speculative '
            'decoding.')

        parser.add_argument(
            '--ngram-prompt-lookup-min',
            type=int,
            default=EngineArgs.ngram_prompt_lookup_min,
            help='Min size of window for ngram prompt lookup in speculative '
            'decoding.')

        parser.add_argument(
            '--spec-decoding-acceptance-method',
            type=str,
            default=EngineArgs.spec_decoding_acceptance_method,
            choices=['rejection_sampler', 'typical_acceptance_sampler'],
            help='Specify the acceptance method to use during draft token '
            'verification in speculative decoding. Two types of acceptance '
            'routines are supported: '
            '1) RejectionSampler which does not allow changing the '
            'acceptance rate of draft tokens, '
            '2) TypicalAcceptanceSampler which is configurable, allowing for '
            'a higher acceptance rate at the cost of lower quality, '
            'and vice versa.')

        parser.add_argument(
            '--typical-acceptance-sampler-posterior-threshold',
            type=float,
            default=EngineArgs.typical_acceptance_sampler_posterior_threshold,
            help='Set the lower bound threshold for the posterior '
            'probability of a token to be accepted. This threshold is '
            'used by the TypicalAcceptanceSampler to make sampling decisions '
            'during speculative decoding. Defaults to 0.09')

        parser.add_argument(
            '--typical-acceptance-sampler-posterior-alpha',
            type=float,
            default=EngineArgs.typical_acceptance_sampler_posterior_alpha,
            help='A scaling factor for the entropy-based threshold for token '
            'acceptance in the TypicalAcceptanceSampler. Typically defaults '
            'to sqrt of --typical-acceptance-sampler-posterior-threshold '
            'i.e. 0.3')

        parser.add_argument(
            '--disable-logprobs-during-spec-decoding',
            action=StoreBoolean,
            default=EngineArgs.disable_logprobs_during_spec_decoding,
            nargs="?",
            const="True",
            help='If set to True, token log probabilities are not returned '
            'during speculative decoding. If set to False, log probabilities '
            'are returned according to the settings in SamplingParams. If '
            'not specified, it defaults to True. Disabling log probabilities '
            'during speculative decoding reduces latency by skipping logprob '
            'calculation in proposal sampling, target sampling, and after '
            'accepted tokens are determined.')

        parser.add_argument('--model-loader-extra-config',
                            type=nullable_str,
                            default=EngineArgs.model_loader_extra_config,
                            help='Extra config for model loader. '
                            'This will be passed to the model loader '
                            'corresponding to the chosen load_format. '
                            'This should be a JSON string that will be '
                            'parsed into a dictionary.')
        parser.add_argument(
            '--ignore-patterns',
            action="append",
            type=str,
            default=[],
            help="The pattern(s) to ignore when loading the model."
            "Default to 'original/**/*' to avoid repeated loading of llama's "
            "checkpoints.")
        parser.add_argument(
            '--preemption-mode',
            type=str,
            default=None,
            help='If \'recompute\', the engine performs preemption by '
            'recomputing; If \'swap\', the engine performs preemption by '
            'block swapping.')

        parser.add_argument(
            "--served-model-name",
            nargs="+",
            type=str,
            default=None,
            help="The model name(s) used in the API. If multiple "
            "names are provided, the server will respond to any "
            "of the provided names. The model name in the model "
            "field of a response will be the first name in this "
            "list. If not specified, the model name will be the "
            "same as the `--model` argument. Noted that this name(s)"
            "will also be used in `model_name` tag content of "
            "prometheus metrics, if multiple names provided, metrics"
            "tag will take the first one.")
        parser.add_argument('--qlora-adapter-name-or-path',
                            type=str,
                            default=None,
                            help='Name or path of the QLoRA adapter.')

        parser.add_argument(
            '--otlp-traces-endpoint',
            type=str,
            default=None,
            help='Target URL to which OpenTelemetry traces will be sent.')
        parser.add_argument(
            '--collect-detailed-traces',
            type=str,
            default=None,
            help="Valid choices are " +
            ",".join(ALLOWED_DETAILED_TRACE_MODULES) +
            ". It makes sense to set this only if --otlp-traces-endpoint is"
            " set. If set, it will collect detailed traces for the specified "
            "modules. This involves use of possibly costly and or blocking "
            "operations and hence might have a performance impact.")

        parser.add_argument(
            '--disable-async-output-proc',
            action='store_true',
            default=EngineArgs.disable_async_output_proc,
            help="Disable async output processing. This may result in "
            "lower performance.")
        parser.add_argument(
            '--override-neuron-config',
            type=json.loads,
            default=None,
            help="Override or set neuron device configuration. "
            "e.g. {\"cast_logits_dtype\": \"bloat16\"}.'")

        parser.add_argument(
            '--scheduling-policy',
            choices=['fcfs', 'priority'],
            default="fcfs",
            help='The scheduling policy to use. "fcfs" (first come first served'
            ', i.e. requests are handled in order of arrival; default) '
            'or "priority" (requests are handled based on given '
            'priority (lower value means earlier handling) and time of '
            'arrival deciding any ties).')

        return parser

    @classmethod
    def from_cli_args(cls, args: argparse.Namespace):
        # Get the list of attributes of this dataclass.
        attrs = [attr.name for attr in dataclasses.fields(cls)]
        # Set the attributes from the parsed arguments.
        engine_args = cls(**{attr: getattr(args, attr) for attr in attrs})
        return engine_args

    def create_model_config(self) -> ModelConfig:
        return ModelConfig(
            model=self.model,
            tokenizer=self.tokenizer,
            tokenizer_mode=self.tokenizer_mode,
            trust_remote_code=self.trust_remote_code,
            dtype=self.dtype,
            seed=self.seed,
            revision=self.revision,
            code_revision=self.code_revision,
            rope_scaling=self.rope_scaling,
            rope_theta=self.rope_theta,
            tokenizer_revision=self.tokenizer_revision,
            max_model_len=self.max_model_len,
            quantization=self.quantization,
            quantization_param_path=self.quantization_param_path,
            enforce_eager=self.enforce_eager,
            max_context_len_to_capture=self.max_context_len_to_capture,
            max_seq_len_to_capture=self.max_seq_len_to_capture,
            max_logprobs=self.max_logprobs,
            disable_sliding_window=self.disable_sliding_window,
            skip_tokenizer_init=self.skip_tokenizer_init,
            served_model_name=self.served_model_name,
            limit_mm_per_prompt=self.limit_mm_per_prompt,
            use_async_output_proc=not self.disable_async_output_proc,
            override_neuron_config=self.override_neuron_config,
            config_format=self.config_format,
            mm_processor_kwargs=self.mm_processor_kwargs,
        )

    def create_load_config(self, load_device=None) -> LoadConfig:
        if load_device is None:
            load_device = DeviceConfig(device=self.device).device
        return LoadConfig(
            load_format=self.load_format,
            download_dir=self.download_dir,
            device=load_device,
            model_loader_extra_config=self.model_loader_extra_config,
            ignore_patterns=self.ignore_patterns,
        )

    def create_engine_config(self) -> EngineConfig:
        # gguf file needs a specific model loader and doesn't use hf_repo
        if check_gguf_file(self.model):
            self.quantization = self.load_format = "gguf"

        # bitsandbytes quantization needs a specific model loader
        # so we make sure the quant method and the load format are consistent
        if (self.quantization == "bitsandbytes" or
           self.qlora_adapter_name_or_path is not None) and \
           self.load_format != "bitsandbytes":
            raise ValueError(
                "BitsAndBytes quantization and QLoRA adapter only support "
                f"'bitsandbytes' load format, but got {self.load_format}")

        if (self.load_format == "bitsandbytes" or
            self.qlora_adapter_name_or_path is not None) and \
            self.quantization != "bitsandbytes":
            raise ValueError(
                "BitsAndBytes load format and QLoRA adapter only support "
                f"'bitsandbytes' quantization, but got {self.quantization}")

        assert self.cpu_offload_gb >= 0, (
            "CPU offload space must be non-negative"
            f", but got {self.cpu_offload_gb}")

        device_config = DeviceConfig(device=self.device)
        model_config = self.create_model_config()

        if model_config.is_multimodal_model:
            if self.enable_prefix_caching:
                logger.warning(
                    "--enable-prefix-caching is currently not "
                    "supported for multimodal models and has been disabled.")
            self.enable_prefix_caching = False

        cache_config = CacheConfig(
            block_size=self.block_size if self.device != "neuron" else
            self.max_model_len,  # neuron needs block_size = max_model_len
            gpu_memory_utilization=self.gpu_memory_utilization,
            swap_space=self.swap_space,
            cache_dtype=self.kv_cache_dtype,
            is_attention_free=model_config.is_attention_free,
            num_gpu_blocks_override=self.num_gpu_blocks_override,
            sliding_window=model_config.get_sliding_window(),
            enable_prefix_caching=self.enable_prefix_caching,
            cpu_offload_gb=self.cpu_offload_gb,
        )
        parallel_config = ParallelConfig(
            pipeline_parallel_size=self.pipeline_parallel_size,
            tensor_parallel_size=self.tensor_parallel_size,
            worker_use_ray=self.worker_use_ray,
            max_parallel_loading_workers=self.max_parallel_loading_workers,
            disable_custom_all_reduce=self.disable_custom_all_reduce,
            tokenizer_pool_config=TokenizerPoolConfig.create_config(
                self.tokenizer_pool_size,
                self.tokenizer_pool_type,
                self.tokenizer_pool_extra_config,
            ),
            ray_workers_use_nsight=self.ray_workers_use_nsight,
            distributed_executor_backend=self.distributed_executor_backend)

        max_model_len = model_config.max_model_len
        use_long_context = max_model_len > 32768
        if self.enable_chunked_prefill is None:
            # If not explicitly set, enable chunked prefill by default for
            # long context (> 32K) models. This is to avoid OOM errors in the
            # initial memory profiling phase.

            # Chunked prefill is currently disabled for multimodal models by
            # default.
            if use_long_context and not model_config.is_multimodal_model:
                is_gpu = device_config.device_type == "cuda"
                use_sliding_window = (model_config.get_sliding_window()
                                      is not None)
                use_spec_decode = self.speculative_model is not None
                if (is_gpu and not use_sliding_window and not use_spec_decode
                        and not self.enable_lora
                        and not self.enable_prompt_adapter):
                    self.enable_chunked_prefill = True
                    logger.warning(
                        "Chunked prefill is enabled by default for models with "
                        "max_model_len > 32K. Currently, chunked prefill might "
                        "not work with some features or models. If you "
                        "encounter any issues, please disable chunked prefill "
                        "by setting --enable-chunked-prefill=False.")
            if self.enable_chunked_prefill is None:
                self.enable_chunked_prefill = False

        if not self.enable_chunked_prefill and use_long_context:
            logger.warning(
                "The model has a long context length (%s). This may cause OOM "
                "errors during the initial memory profiling phase, or result "
                "in low performance due to small KV cache space. Consider "
                "setting --max-model-len to a smaller value.", max_model_len)

        if self.num_scheduler_steps > 1 and not self.use_v2_block_manager:
            self.use_v2_block_manager = True
            logger.warning(
                "Enabled BlockSpaceManagerV2 because it is "
                "required for multi-step (--num-scheduler-steps > 1)")

        speculative_config = SpeculativeConfig.maybe_create_spec_config(
            target_model_config=model_config,
            target_parallel_config=parallel_config,
            target_dtype=self.dtype,
            speculative_model=self.speculative_model,
            speculative_model_quantization = \
                self.speculative_model_quantization,
            speculative_draft_tensor_parallel_size = \
                self.speculative_draft_tensor_parallel_size,
            num_speculative_tokens=self.num_speculative_tokens,
            speculative_disable_mqa_scorer=self.speculative_disable_mqa_scorer,
            speculative_disable_by_batch_size=self.
            speculative_disable_by_batch_size,
            speculative_max_model_len=self.speculative_max_model_len,
            enable_chunked_prefill=self.enable_chunked_prefill,
            use_v2_block_manager=self.use_v2_block_manager,
            disable_log_stats=self.disable_log_stats,
            ngram_prompt_lookup_max=self.ngram_prompt_lookup_max,
            ngram_prompt_lookup_min=self.ngram_prompt_lookup_min,
            draft_token_acceptance_method=\
                self.spec_decoding_acceptance_method,
            typical_acceptance_sampler_posterior_threshold=self.
            typical_acceptance_sampler_posterior_threshold,
            typical_acceptance_sampler_posterior_alpha=self.
            typical_acceptance_sampler_posterior_alpha,
            disable_logprobs=self.disable_logprobs_during_spec_decoding,
        )

        # Reminder: Please update docs/source/serving/compatibility_matrix.rst
        # If the feature combo become valid
        if self.num_scheduler_steps > 1:
            if speculative_config is not None:
                raise ValueError("Speculative decoding is not supported with "
                                 "multi-step (--num-scheduler-steps > 1)")
            if self.enable_chunked_prefill and self.pipeline_parallel_size > 1:
                raise ValueError("Multi-Step Chunked-Prefill is not supported "
                                 "for pipeline-parallel-size > 1")

        # make sure num_lookahead_slots is set the higher value depending on
        # if we are using speculative decoding or multi-step
        num_lookahead_slots = max(self.num_lookahead_slots,
                                  self.num_scheduler_steps - 1)
        num_lookahead_slots = num_lookahead_slots \
            if speculative_config is None \
            else speculative_config.num_lookahead_slots

        scheduler_config = SchedulerConfig(
            max_num_batched_tokens=self.max_num_batched_tokens,
            max_num_seqs=self.max_num_seqs,
            max_num_prefill_seqs=self.max_num_prefill_seqs,
            max_model_len=model_config.max_model_len,
            use_v2_block_manager=self.use_v2_block_manager,
            num_lookahead_slots=num_lookahead_slots,
            delay_factor=self.scheduler_delay_factor,
            enable_chunked_prefill=self.enable_chunked_prefill,
            embedding_mode=model_config.embedding_mode,
<<<<<<< HEAD
            whisper_mode=model_config.whisper_mode,
=======
            is_multimodal_model=model_config.is_multimodal_model,
>>>>>>> 7f58ad15
            preemption_mode=self.preemption_mode,
            num_scheduler_steps=self.num_scheduler_steps,
            multi_step_stream_outputs=self.multi_step_stream_outputs,
            send_delta_data=(envs.VLLM_USE_RAY_SPMD_WORKER
                             and parallel_config.use_ray),
            policy=self.scheduling_policy,
            use_padding_aware_scheduling=self.use_padding_aware_scheduling)
        lora_config = LoRAConfig(
            max_lora_rank=self.max_lora_rank,
            max_loras=self.max_loras,
            fully_sharded_loras=self.fully_sharded_loras,
            lora_extra_vocab_size=self.lora_extra_vocab_size,
            long_lora_scaling_factors=self.long_lora_scaling_factors,
            lora_dtype=self.lora_dtype,
            max_cpu_loras=self.max_cpu_loras if self.max_cpu_loras
            and self.max_cpu_loras > 0 else None) if self.enable_lora else None

        if self.qlora_adapter_name_or_path is not None and \
            self.qlora_adapter_name_or_path != "":
            if self.model_loader_extra_config is None:
                self.model_loader_extra_config = {}
            self.model_loader_extra_config[
                "qlora_adapter_name_or_path"] = self.qlora_adapter_name_or_path

        load_device = device_config.device if self.weights_load_device is \
            None else self.weights_load_device
        load_config = self.create_load_config(load_device)

<<<<<<< HEAD
        if self.image_input_type:
            if (not self.image_token_id or not self.image_input_shape
                    or not self.image_feature_size):
                raise ValueError(
                    'Specify `image_token_id`, `image_input_shape` and '
                    '`image_feature_size` together with `image_input_type`.')

            if self.image_processor is None:
                self.image_processor = self.model
            if self.disable_image_processor:
                if self.image_processor != self.model:
                    warnings.warn(
                        "You've specified an image processor "
                        f"({self.image_processor}) but also disabled "
                        "it via `--disable-image-processor`.",
                        stacklevel=2)

                self.image_processor = None

            vision_language_config = VisionLanguageConfig(
                image_input_type=VisionLanguageConfig.
                get_image_input_enum_type(self.image_input_type),
                image_token_id=self.image_token_id,
                image_input_shape=str_to_int_tuple(self.image_input_shape),
                image_feature_size=self.image_feature_size,
                image_processor=self.image_processor,
                image_processor_revision=self.image_processor_revision,
            )
        else:
            vision_language_config = None
        
        if self.whisper_input_type:
            if self.whisper_processor is None:
                self.whisper_processor = self.model
            whisper_config = WhisperConfig(
                self.whisper_input_type,
                self.whisper_processor, 
                self.whisper_processor_revision,
                self.sample_rate,
            )
        else:
            whisper_config = None
=======
        prompt_adapter_config = PromptAdapterConfig(
            max_prompt_adapters=self.max_prompt_adapters,
            max_prompt_adapter_token=self.max_prompt_adapter_token) \
                                        if self.enable_prompt_adapter else None
>>>>>>> 7f58ad15

        decoding_config = DecodingConfig(
            guided_decoding_backend=self.guided_decoding_backend)

        detailed_trace_modules = []
        if self.collect_detailed_traces is not None:
            detailed_trace_modules = self.collect_detailed_traces.split(",")
        for m in detailed_trace_modules:
            if m not in ALLOWED_DETAILED_TRACE_MODULES:
                raise ValueError(
                    f"Invalid module {m} in collect_detailed_traces. "
                    f"Valid modules are {ALLOWED_DETAILED_TRACE_MODULES}")
        observability_config = ObservabilityConfig(
            otlp_traces_endpoint=self.otlp_traces_endpoint,
            collect_model_forward_time="model" in detailed_trace_modules
            or "all" in detailed_trace_modules,
            collect_model_execute_time="worker" in detailed_trace_modules
            or "all" in detailed_trace_modules,
        )

        if (model_config.get_sliding_window() is not None
                and scheduler_config.chunked_prefill_enabled
                and not scheduler_config.use_v2_block_manager):
            raise ValueError(
                "Chunked prefill is not supported with sliding window. "
                "Set --disable-sliding-window to disable sliding window.")

        return EngineConfig(
            model_config=model_config,
            cache_config=cache_config,
            parallel_config=parallel_config,
            scheduler_config=scheduler_config,
            device_config=device_config,
            lora_config=lora_config,
<<<<<<< HEAD
            vision_language_config=vision_language_config,
            whisper_config=whisper_config,
=======
>>>>>>> 7f58ad15
            speculative_config=speculative_config,
            load_config=load_config,
            decoding_config=decoding_config,
            observability_config=observability_config,
            prompt_adapter_config=prompt_adapter_config,
        )


@dataclass
class AsyncEngineArgs(EngineArgs):
    """Arguments for asynchronous vLLM engine."""
    disable_log_requests: bool = False

    @staticmethod
    def add_cli_args(parser: FlexibleArgumentParser,
                     async_args_only: bool = False) -> FlexibleArgumentParser:
        if not async_args_only:
            parser = EngineArgs.add_cli_args(parser)
        parser.add_argument('--disable-log-requests',
                            action='store_true',
                            help='Disable logging requests.')
        return parser


class StoreBoolean(argparse.Action):

    def __call__(self, parser, namespace, values, option_string=None):
        if values.lower() == "true":
            setattr(namespace, self.dest, True)
        elif values.lower() == "false":
            setattr(namespace, self.dest, False)
        else:
            raise ValueError(f"Invalid boolean value: {values}. "
                             "Expected 'true' or 'false'.")


# These functions are used by sphinx to build the documentation
def _engine_args_parser():
    return EngineArgs.add_cli_args(FlexibleArgumentParser())


def _async_engine_args_parser():
    return AsyncEngineArgs.add_cli_args(FlexibleArgumentParser(),
                                        async_args_only=True)<|MERGE_RESOLUTION|>--- conflicted
+++ resolved
@@ -1,17 +1,11 @@
 import argparse
 import dataclasses
 import json
+import warnings
 from dataclasses import dataclass
 from typing import (TYPE_CHECKING, Any, Dict, List, Literal, Mapping, Optional,
                     Tuple, Type, Union)
 
-<<<<<<< HEAD
-from vllm.config import (CacheConfig, DecodingConfig, DeviceConfig,
-                         EngineConfig, LoadConfig, LoRAConfig, ModelConfig,
-                         ObservabilityConfig, ParallelConfig, SchedulerConfig,
-                         SpeculativeConfig, TokenizerPoolConfig,
-                         VisionLanguageConfig, WhisperConfig)
-=======
 import torch
 
 import vllm.envs as envs
@@ -19,10 +13,10 @@
                          DeviceConfig, EngineConfig, LoadConfig, LoadFormat,
                          LoRAConfig, ModelConfig, ObservabilityConfig,
                          ParallelConfig, PromptAdapterConfig, SchedulerConfig,
-                         SpeculativeConfig, TokenizerPoolConfig)
+						 SpeculativeConfig, TokenizerPoolConfig,
+                         VisionLanguageConfig, WhisperConfig)
 from vllm.executor.executor_base import ExecutorBase
 from vllm.logger import init_logger
->>>>>>> 7f58ad15
 from vllm.model_executor.layers.quantization import QUANTIZATION_METHODS
 from vllm.platforms import current_platform
 from vllm.transformers_utils.utils import check_gguf_file
@@ -168,7 +162,6 @@
     ignore_patterns: Optional[Union[str, List[str]]] = None
     preemption_mode: Optional[str] = None
 
-<<<<<<< HEAD
     # Related to Vision-language models such as llava
     image_input_type: Optional[str] = None
     image_token_id: Optional[int] = None
@@ -184,8 +177,6 @@
     whisper_processor_revision: Optional[str] = None
     sample_rate: Optional[int] = 16000
 
-=======
->>>>>>> 7f58ad15
     scheduler_delay_factor: float = 0.0
     enable_chunked_prefill: Optional[bool] = None
 
@@ -250,8 +241,6 @@
             type=int,
             default=EngineArgs.sample_rate,
             help='sample rate for whisper processor')
-
-        return parser
 
     @staticmethod
     def add_cli_args(parser: FlexibleArgumentParser) -> FlexibleArgumentParser:
@@ -669,18 +658,6 @@
                   'Enabling this will use the fully sharded layers. '
                   'At high sequence length, max rank or '
                   'tensor parallel size, this is likely faster.'))
-<<<<<<< HEAD
-        parser.add_argument(
-            "--device",
-            type=str,
-            default=EngineArgs.device,
-            choices=["auto", "cuda", "neuron", "cpu", "tpu", "xpu"],
-            help='Device type for vLLM execution.')
-
-        # Related to Vision-language models such as llava
-        parser = EngineArgs.add_cli_args_for_vlm(parser)
-        parser = EngineArgs.add_cli_args_for_whisper(parser)
-=======
         parser.add_argument('--enable-prompt-adapter',
                             action='store_true',
                             help='If True, enable handling of PromptAdapters.')
@@ -702,7 +679,6 @@
                             default=1,
                             help=('Maximum number of forward steps per '
                                   'scheduler call.'))
->>>>>>> 7f58ad15
 
         parser.add_argument(
             '--multi-step-stream-outputs',
@@ -712,6 +688,10 @@
             const="True",
             help='If False, then multi-step will stream outputs at the end '
             'of all steps')
+
+        # Related to Vision-language models such as llava
+        parser = EngineArgs.add_cli_args_for_vlm(parser)
+        parser = EngineArgs.add_cli_args_for_whisper(parser)
         parser.add_argument(
             '--scheduler-delay-factor',
             type=float,
@@ -1130,11 +1110,7 @@
             delay_factor=self.scheduler_delay_factor,
             enable_chunked_prefill=self.enable_chunked_prefill,
             embedding_mode=model_config.embedding_mode,
-<<<<<<< HEAD
-            whisper_mode=model_config.whisper_mode,
-=======
             is_multimodal_model=model_config.is_multimodal_model,
->>>>>>> 7f58ad15
             preemption_mode=self.preemption_mode,
             num_scheduler_steps=self.num_scheduler_steps,
             multi_step_stream_outputs=self.multi_step_stream_outputs,
@@ -1163,7 +1139,10 @@
             None else self.weights_load_device
         load_config = self.create_load_config(load_device)
 
-<<<<<<< HEAD
+        prompt_adapter_config = PromptAdapterConfig(
+            max_prompt_adapters=self.max_prompt_adapters,
+            max_prompt_adapter_token=self.max_prompt_adapter_token) \
+                                        if self.enable_prompt_adapter else None
         if self.image_input_type:
             if (not self.image_token_id or not self.image_input_shape
                     or not self.image_feature_size):
@@ -1193,8 +1172,8 @@
                 image_processor_revision=self.image_processor_revision,
             )
         else:
-            vision_language_config = None
-        
+            vision_language_config = None        
+		
         if self.whisper_input_type:
             if self.whisper_processor is None:
                 self.whisper_processor = self.model
@@ -1206,12 +1185,6 @@
             )
         else:
             whisper_config = None
-=======
-        prompt_adapter_config = PromptAdapterConfig(
-            max_prompt_adapters=self.max_prompt_adapters,
-            max_prompt_adapter_token=self.max_prompt_adapter_token) \
-                                        if self.enable_prompt_adapter else None
->>>>>>> 7f58ad15
 
         decoding_config = DecodingConfig(
             guided_decoding_backend=self.guided_decoding_backend)
@@ -1246,11 +1219,8 @@
             scheduler_config=scheduler_config,
             device_config=device_config,
             lora_config=lora_config,
-<<<<<<< HEAD
             vision_language_config=vision_language_config,
             whisper_config=whisper_config,
-=======
->>>>>>> 7f58ad15
             speculative_config=speculative_config,
             load_config=load_config,
             decoding_config=decoding_config,
