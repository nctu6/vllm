--- conflicted
+++ resolved
@@ -586,29 +586,7 @@
         )
         loader.load_weights(
             self.maybe_remap_mistral(name, loaded_weight)
-<<<<<<< HEAD
-            for name, loaded_weight in weights
-        ]
-
-        weights_group = group_weights_with_prefix(weights)
-
-        self.model.load_weights(weights_group["model"])
-
-        if not self.config.tie_word_embeddings:
-            lm_head_dict = dict(self.lm_head.named_parameters())
-            for name, loaded_weight in weights_group["lm_head"]:
-                if is_pp_missing_parameter(name, self.lm_head):
-                    continue
-
-                param = lm_head_dict[name]
-                weight_loader = getattr(param, "weight_loader",
-                                        default_weight_loader)
-                weight_loader(param, loaded_weight)
-            if current_platform.is_hpu():
-                torch.hpu.synchronize()
-=======
             for name, loaded_weight in weights)
->>>>>>> cbc2ef55
 
     def load_kv_cache_scales(self, quantization_param_path: str) -> None:
         self.model.load_kv_cache_scales(quantization_param_path)
