--- conflicted
+++ resolved
@@ -1,41 +1,34 @@
 import functools
 from collections import UserDict
-from typing import Any, Dict, Mapping, Optional, Sequence
-
-<<<<<<< HEAD
+from typing import (TYPE_CHECKING, Any, Mapping, Callable, Dict, Optional, Sequence,
+                    Tuple, Type, TypeVar)
+
 from vllm.config import ModelConfig, VisionLanguageConfig, WhisperConfig
 from vllm.logger import init_logger
 
-from .base import MultiModalData, MultiModalPlugin
-from .image import (ImageFeatureData, ImageFeaturePlugin, ImagePixelData,
-                    ImagePixelPlugin)
+from .base import (MultiModalData, MultiModalDataDict, MultiModalInputMapper, MultiModalInputs,
+                   MultiModalPlugin, MultiModalTokensCalc, NestedTensors)
 from .audio import AudioData, AudioPlugin
+from .image import ImagePlugin
+from .video import VideoPlugin
 
 if TYPE_CHECKING:
     import torch
     from torch import nn
 
     from vllm.sequence import SequenceData
-=======
-from vllm.config import ModelConfig
-from vllm.logger import init_logger
-
-from .audio import AudioPlugin
-from .base import (MultiModalDataDict, MultiModalInputMapper, MultiModalInputs,
-                   MultiModalPlugin, MultiModalTokensCalc, NestedTensors)
-from .image import ImagePlugin
-from .video import VideoPlugin
->>>>>>> 7f58ad15
 
 logger = init_logger(__name__)
 
-
-<<<<<<< HEAD
+D = TypeVar("D", bound=MultiModalData)
+N = TypeVar("N", bound=Type["nn.Module"])
+
 MultiModalInputProcessor = Callable[[D, ModelConfig, VisionLanguageConfig, WhisperConfig],
                                     Dict[str, "torch.Tensor"]]
 MultiModalDummyFactory = Callable[[int, ModelConfig, VisionLanguageConfig, WhisperConfig],
                                   Tuple["SequenceData", MultiModalData]]
-=======
+
+
 class _MultiModalLimits(UserDict):
     """
     Wraps `_limits_by_model` for a more informative error message
@@ -49,20 +42,15 @@
             msg = (f"Cannot find `mm_limits` for model={key.model}. Did you "
                    "forget to call `init_mm_limits_per_prompt`?")
             raise KeyError(msg) from exc
->>>>>>> 7f58ad15
-
-
+
+			
 class MultiModalRegistry:
     """
     A registry that dispatches data processing to the
     :class:`~vllm.multimodal.MultiModalPlugin` for each modality.
     """
 
-<<<<<<< HEAD
-    DEFAULT_PLUGINS = (ImageFeaturePlugin(), ImagePixelPlugin(), AudioPlugin())
-=======
     DEFAULT_PLUGINS = (ImagePlugin(), AudioPlugin(), VideoPlugin())
->>>>>>> 7f58ad15
 
     def __init__(
             self,
@@ -99,6 +87,94 @@
 
         msg = f"Unknown multi-modal data type: {data_type_key}"
         raise NotImplementedError(msg)
+
+    def register_dummy_data(self, factory: MultiModalDummyFactory):
+        """
+        Register a dummy data factory to a model class.
+
+        During memory profiling, the provided function is invoked to create
+        dummy data to be inputted into the model. The modality and shape of
+        the dummy data should be an upper bound of what the model would receive
+        at inference time.
+        """
+        def wrapper(model_cls: N) -> N:
+            if model_cls in self._dummy_factories_by_model_type:
+                logger.warning(
+                    "Model class %s already has dummy data "
+                    "registered to %s. It is overwritten by the new one.",
+                    model_cls, self)
+
+            self._dummy_factories_by_model_type[model_cls] = factory
+
+            return model_cls
+
+        return wrapper
+
+    def dummy_data_for_profiling(self, seq_len: int, model_config: ModelConfig,
+                                 vlm_config: VisionLanguageConfig):
+        """Create dummy data for memory profiling."""
+        model_cls = MultiModalPlugin.get_model_cls(model_config)
+        dummy_factory = self._dummy_factories_by_model_type.get(model_cls)
+        if dummy_factory is None:
+            msg = f"No dummy data defined for model class: {model_cls}"
+            raise NotImplementedError(msg)
+
+        return dummy_factory(seq_len, model_config, vlm_config)
+
+    def register_input(
+            self,
+            data_type: Type[D],
+            processor: Optional[MultiModalInputProcessor[D]] = None):
+        """
+        Register an input processor for a specific modality to a model class.
+
+        See :meth:`MultiModalPlugin.register_input_processor` for more details.
+        """
+        return self._get_plugin_for_data_type(data_type) \
+            .register_input_processor(processor)
+
+    def register_image_pixel_input(
+            self,
+            processor: Optional[
+                MultiModalInputProcessor[ImagePixelData]] = None):
+        """
+        Register an input processor for image pixel data to a model class.
+
+        See :meth:`MultiModalPlugin.register_input_processor` for more details.
+        """
+        return self.register_input(ImagePixelData, processor)
+
+    def register_image_feature_input(
+        self,
+        processor: Optional[
+            MultiModalInputProcessor[ImageFeatureData]] = None):
+        """
+        Register an input processor for image feature data to a model class.
+
+        See :meth:`MultiModalPlugin.register_input_processor` for more details.
+        """
+        return self.register_input(ImageFeatureData, processor)
+
+    def process_input(self, data: MultiModalData, model_config: ModelConfig,
+                      vlm_config: VisionLanguageConfig):
+        """
+        Apply an input processor to a :class:`~MultiModalData` instance passed
+        to the model.
+        
+        See :meth:`MultiModalPlugin.process_input` for more details.
+        """
+        return self._get_plugin_for_data_type(type(data)) \
+            .process_input(data, model_config, vlm_config)
+
+    def create_input_processor(self, model_config: ModelConfig,
+                               vlm_config: VisionLanguageConfig):
+        """
+        Create an input processor (see :meth:`process_input`) for a
+        specific model.
+        """
+        return functools.partial(self.process_input,
+                                 model_config=model_config,
+                                 vlm_config=vlm_config)
 
     def register_input_mapper(
         self,
@@ -164,20 +240,6 @@
 
                 merged_dict[input_key] = input_tensor
 
-<<<<<<< HEAD
-    def register_audio_input(
-            self,
-            processor: Optional[
-                MultiModalInputProcessor[AudioData]] = None):
-        """
-        Register an input processor for image pixel data to a model class.
-
-        See :meth:`MultiModalPlugin.register_input_processor` for more details.
-        """
-        return self.register_input(AudioData, processor)
-
-    def register_image_feature_input(
-=======
         return MultiModalInputs(merged_dict)
 
     def create_input_mapper(self, model_config: ModelConfig):
@@ -196,7 +258,6 @@
         return functools.partial(self.map_input, model_config)
 
     def register_max_multimodal_tokens(
->>>>>>> 7f58ad15
         self,
         data_type_key: str,
         max_mm_tokens: Optional[MultiModalTokensCalc] = None,
@@ -209,6 +270,17 @@
         return self._get_plugin(data_type_key) \
             .register_max_multimodal_tokens(max_mm_tokens)
 
+    def register_audio_input(
+            self,
+            processor: Optional[
+                MultiModalInputProcessor[AudioData]] = None):
+        """
+        Register an input processor for image pixel data to a model class.
+
+        See :meth:`MultiModalPlugin.register_input_processor` for more details.
+        """
+        return self.register_input(AudioData, processor)
+
     def register_max_image_tokens(
         self,
         max_mm_tokens: Optional[MultiModalTokensCalc] = None,
@@ -217,12 +289,8 @@
         Register the maximum number of image tokens, corresponding to a single
         image, that are passed to the language model for a model class.
         """
-<<<<<<< HEAD
-        return self.register_input(ImageFeatureData, processor)
+        return self.register_max_multimodal_tokens("image", max_mm_tokens)
         
-=======
-        return self.register_max_multimodal_tokens("image", max_mm_tokens)
->>>>>>> 7f58ad15
 
     def get_max_multimodal_tokens(self, model_config: ModelConfig) -> int:
         """
