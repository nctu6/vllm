"""Benchmark the latency of processing a single batch of requests."""
import argparse
import json
import time
from pathlib import Path
from typing import List, Optional

import numpy as np
import torch
from tqdm import tqdm

from vllm import LLM, SamplingParams
from vllm.engine.arg_utils import EngineArgs
from vllm.inputs import PromptStrictInputs
from vllm.model_executor.layers.quantization import QUANTIZATION_METHODS
from vllm.utils import FlexibleArgumentParser


def main(args: argparse.Namespace):
    print(args)

    # NOTE(woosuk): If the request cannot be processed in a single batch,
    # the engine will automatically process the request in multiple batches.
    llm = LLM(
        model=args.model,
        speculative_model=args.speculative_model,
        num_speculative_tokens=args.num_speculative_tokens,
        speculative_draft_tensor_parallel_size=\
            args.speculative_draft_tensor_parallel_size,
        tokenizer=args.tokenizer,
        quantization=args.quantization,
        tensor_parallel_size=args.tensor_parallel_size,
        trust_remote_code=args.trust_remote_code,
        dtype=args.dtype,
        max_model_len=args.max_model_len,
        enforce_eager=args.enforce_eager,
        kv_cache_dtype=args.kv_cache_dtype,
        quantization_param_path=args.quantization_param_path,
        device=args.device,
        ray_workers_use_nsight=args.ray_workers_use_nsight,
        use_v2_block_manager=args.use_v2_block_manager,
        enable_chunked_prefill=args.enable_chunked_prefill,
        download_dir=args.download_dir,
        block_size=args.block_size,
        gpu_memory_utilization=args.gpu_memory_utilization,
        load_format=args.load_format,
        distributed_executor_backend=args.distributed_executor_backend,
        otlp_traces_endpoint=args.otlp_traces_endpoint,
    )

    sampling_params = SamplingParams(
        n=args.n,
        temperature=0.0 if args.use_beam_search else 1.0,
        top_p=1.0,
        use_beam_search=args.use_beam_search,
        ignore_eos=True,
        max_tokens=args.output_len,
    )
    print(sampling_params)
    dummy_prompt_token_ids = np.random.randint(10000,
                                               size=(args.batch_size,
                                                     args.input_len))
    dummy_inputs: List[PromptStrictInputs] = [{
        "prompt_token_ids": batch
    } for batch in dummy_prompt_token_ids.tolist()]

    def run_to_completion(profile_dir: Optional[str] = None):
        if profile_dir:
            with torch.profiler.profile(
                    activities=[
                        torch.profiler.ProfilerActivity.CPU,
                        torch.profiler.ProfilerActivity.CUDA,
                    ],
                    on_trace_ready=torch.profiler.tensorboard_trace_handler(
                        str(profile_dir))) as p:
                llm.generate(dummy_inputs,
                             sampling_params=sampling_params,
                             use_tqdm=False)
            print(p.key_averages())
        else:
            start_time = time.perf_counter()
            llm.generate(dummy_inputs,
                         sampling_params=sampling_params,
                         use_tqdm=False)
            end_time = time.perf_counter()
            latency = end_time - start_time
            return latency

    print("Warming up...")
    for _ in tqdm(range(args.num_iters_warmup), desc="Warmup iterations"):
        run_to_completion(profile_dir=None)

    if args.profile:
        profile_dir = args.profile_result_dir
        if not profile_dir:
            profile_dir = Path(
                "."
            ) / "vllm_benchmark_result" / f"latency_result_{time.time()}"
        print(f"Profiling (results will be saved to '{profile_dir}')...")
        run_to_completion(profile_dir=profile_dir)
        return

    # Benchmark.
    latencies = []
    for _ in tqdm(range(args.num_iters), desc="Profiling iterations"):
        latencies.append(run_to_completion(profile_dir=None))
    latencies = np.array(latencies)
    percentages = [10, 25, 50, 75, 90, 99]
    percentiles = np.percentile(latencies, percentages)
    print(f'Avg latency: {np.mean(latencies)} seconds')
    for percentage, percentile in zip(percentages, percentiles):
        print(f'{percentage}% percentile latency: {percentile} seconds')

    # Output JSON results if specified
    if args.output_json:
        results = {
            "avg_latency": np.mean(latencies),
            "latencies": latencies.tolist(),
            "percentiles": dict(zip(percentages, percentiles.tolist())),
        }
        with open(args.output_json, "w") as f:
            json.dump(results, f, indent=4)


if __name__ == '__main__':
    parser = FlexibleArgumentParser(
        description='Benchmark the latency of processing a single batch of '
        'requests till completion.')
    parser.add_argument('--model', type=str, default='facebook/opt-125m')
    parser.add_argument('--speculative-model', type=str, default=None)
    parser.add_argument('--num-speculative-tokens', type=int, default=None)
    parser.add_argument('--speculative-draft-tensor-parallel-size',
                        '-spec-draft-tp',
                        type=int,
                        default=None)
    parser.add_argument('--tokenizer', type=str, default=None)
    parser.add_argument('--quantization',
                        '-q',
                        choices=[*QUANTIZATION_METHODS, None],
                        default=None)
    parser.add_argument('--tensor-parallel-size', '-tp', type=int, default=1)
    parser.add_argument('--input-len', type=int, default=32)
    parser.add_argument('--output-len', type=int, default=128)
    parser.add_argument('--batch-size', type=int, default=8)
    parser.add_argument('--n',
                        type=int,
                        default=1,
                        help='Number of generated sequences per prompt.')
    parser.add_argument('--use-beam-search', action='store_true')
    parser.add_argument('--num-iters-warmup',
                        type=int,
                        default=10,
                        help='Number of iterations to run for warmup.')
    parser.add_argument('--num-iters',
                        type=int,
                        default=30,
                        help='Number of iterations to run.')
    parser.add_argument('--trust-remote-code',
                        action='store_true',
                        help='trust remote code from huggingface')
    parser.add_argument(
        '--max-model-len',
        type=int,
        default=None,
        help='Maximum length of a sequence (including prompt and output). '
        'If None, will be derived from the model.')
    parser.add_argument(
        '--dtype',
        type=str,
        default='auto',
        choices=['auto', 'half', 'float16', 'bfloat16', 'float', 'float32'],
        help='data type for model weights and activations. '
        'The "auto" option will use FP16 precision '
        'for FP32 and FP16 models, and BF16 precision '
        'for BF16 models.')
    parser.add_argument('--enforce-eager',
                        action='store_true',
                        help='enforce eager mode and disable CUDA graph')
    parser.add_argument(
        '--kv-cache-dtype',
        type=str,
        choices=['auto', 'fp8', 'fp8_e5m2', 'fp8_e4m3'],
        default="auto",
        help='Data type for kv cache storage. If "auto", will use model '
        'data type. CUDA 11.8+ supports fp8 (=fp8_e4m3) and fp8_e5m2. '
        'ROCm (AMD GPU) supports fp8 (=fp8_e4m3)')
    parser.add_argument(
        '--quantization-param-path',
        type=str,
        default=None,
        help='Path to the JSON file containing the KV cache scaling factors. '
        'This should generally be supplied, when KV cache dtype is FP8. '
        'Otherwise, KV cache scaling factors default to 1.0, which may cause '
        'accuracy issues. FP8_E5M2 (without scaling) is only supported on '
        'cuda version greater than 11.8. On ROCm (AMD GPU), FP8_E4M3 is '
        'instead supported for common inference criteria.')
    parser.add_argument(
        '--profile',
        action='store_true',
        help='profile the generation process of a single batch')
    parser.add_argument(
        '--profile-result-dir',
        type=str,
        default=None,
        help=('path to save the pytorch profiler output. Can be visualized '
              'with ui.perfetto.dev or Tensorboard.'))
    parser.add_argument(
        "--device",
        type=str,
<<<<<<< HEAD
        default="cuda",
        choices=["cuda", "cpu", "hpu", "tpu", "xpu"],
        help='device type for vLLM execution, supporting CUDA, CPU and HPU.')
=======
        default="auto",
        choices=["auto", "cuda", "cpu", "openvino", "tpu", "xpu"],
        help='device type for vLLM execution, supporting CUDA, OpenVINO and '
        'CPU.')
>>>>>>> 80ca1e6a
    parser.add_argument('--block-size',
                        type=int,
                        default=16,
                        help='block size of key/value cache')
    parser.add_argument(
        '--enable-chunked-prefill',
        action='store_true',
        help='If True, the prefill requests can be chunked based on the '
        'max_num_batched_tokens')
    parser.add_argument('--use-v2-block-manager', action='store_true')
    parser.add_argument(
        "--ray-workers-use-nsight",
        action='store_true',
        help="If specified, use nsight to profile ray workers",
    )
    parser.add_argument('--download-dir',
                        type=str,
                        default=None,
                        help='directory to download and load the weights, '
                        'default to the default cache dir of huggingface')
    parser.add_argument(
        '--output-json',
        type=str,
        default=None,
        help='Path to save the latency results in JSON format.')
    parser.add_argument('--gpu-memory-utilization',
                        type=float,
                        default=0.9,
                        help='the fraction of GPU memory to be used for '
                        'the model executor, which can range from 0 to 1.'
                        'If unspecified, will use the default value of 0.9.')
    parser.add_argument(
        '--load-format',
        type=str,
        default=EngineArgs.load_format,
        choices=[
            'auto', 'pt', 'safetensors', 'npcache', 'dummy', 'tensorizer',
            'bitsandbytes'
        ],
        help='The format of the model weights to load.\n\n'
        '* "auto" will try to load the weights in the safetensors format '
        'and fall back to the pytorch bin format if safetensors format '
        'is not available.\n'
        '* "pt" will load the weights in the pytorch bin format.\n'
        '* "safetensors" will load the weights in the safetensors format.\n'
        '* "npcache" will load the weights in pytorch format and store '
        'a numpy cache to speed up the loading.\n'
        '* "dummy" will initialize the weights with random values, '
        'which is mainly for profiling.\n'
        '* "tensorizer" will load the weights using tensorizer from '
        'CoreWeave. See the Tensorize vLLM Model script in the Examples'
        'section for more information.\n'
        '* "bitsandbytes" will load the weights using bitsandbytes '
        'quantization.\n')
    parser.add_argument(
        '--distributed-executor-backend',
        choices=['ray', 'mp'],
        default=None,
        help='Backend to use for distributed serving. When more than 1 GPU '
        'is used, will be automatically set to "ray" if installed '
        'or "mp" (multiprocessing) otherwise.')
    parser.add_argument(
        '--otlp-traces-endpoint',
        type=str,
        default=None,
        help='Target URL to which OpenTelemetry traces will be sent.')
    args = parser.parse_args()
    main(args)<|MERGE_RESOLUTION|>--- conflicted
+++ resolved
@@ -207,16 +207,10 @@
     parser.add_argument(
         "--device",
         type=str,
-<<<<<<< HEAD
-        default="cuda",
-        choices=["cuda", "cpu", "hpu", "tpu", "xpu"],
-        help='device type for vLLM execution, supporting CUDA, CPU and HPU.')
-=======
         default="auto",
-        choices=["auto", "cuda", "cpu", "openvino", "tpu", "xpu"],
-        help='device type for vLLM execution, supporting CUDA, OpenVINO and '
-        'CPU.')
->>>>>>> 80ca1e6a
+        choices=["auto", "cuda", "cpu", "hpu", "openvino", "tpu", "xpu"],
+        help='device type for vLLM execution, supporting CUDA, HPU, '
+        'OpenVINO and CPU.')
     parser.add_argument('--block-size',
                         type=int,
                         default=16,
