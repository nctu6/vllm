import time
from collections import deque
from contextlib import contextmanager
from dataclasses import dataclass
from functools import partial
from typing import (TYPE_CHECKING, Any, Callable, ClassVar, Deque, Dict,
                    Iterable, List, Mapping, NamedTuple, Optional)
from typing import Sequence as GenericSequence
from typing import Set, Type, Union, overload

import torch
from typing_extensions import TypeVar

<<<<<<< HEAD
from vllm.config import (CacheConfig, DecodingConfig, DeviceConfig, LoadConfig,
                         LoRAConfig, ModelConfig, ObservabilityConfig,
                         ParallelConfig, SchedulerConfig, SpeculativeConfig,
                         VisionLanguageConfig, WhisperConfig)
=======
import vllm.envs as envs
from vllm.config import (CacheConfig, DecodingConfig, DeviceConfig,
                         EngineConfig, LoadConfig, LoRAConfig, ModelConfig,
                         ObservabilityConfig, ParallelConfig,
                         PromptAdapterConfig, SchedulerConfig,
                         SpeculativeConfig)
>>>>>>> 7f58ad15
from vllm.core.scheduler import (ScheduledSequenceGroup, Scheduler,
                                 SchedulerOutputs)
from vllm.engine.arg_utils import EngineArgs
from vllm.engine.metrics_types import StatLoggerBase, Stats
from vllm.engine.output_processor.interfaces import (
    SequenceGroupOutputProcessor)
from vllm.engine.output_processor.stop_checker import StopChecker
from vllm.engine.output_processor.util import create_output_by_sequence_group
from vllm.entrypoints.openai.logits_processors import get_logits_processors
from vllm.executor.executor_base import ExecutorBase
from vllm.executor.gpu_executor import GPUExecutor
from vllm.executor.hpu_executor import HPUExecutor
from vllm.executor.ray_utils import initialize_ray_cluster
from vllm.inputs import (INPUT_REGISTRY, EncoderDecoderLLMInputs,
                         InputRegistry, LLMInputs, PromptType)
from vllm.inputs.preprocess import InputPreprocessor
from vllm.logger import init_logger
from vllm.lora.request import LoRARequest
from vllm.model_executor.guided_decoding import (
    get_local_guided_decoding_logits_processor)
from vllm.model_executor.layers.sampler import SamplerOutput
from vllm.outputs import (EmbeddingRequestOutput, RequestOutput,
                          RequestOutputFactory)
from vllm.pooling_params import PoolingParams
from vllm.prompt_adapter.request import PromptAdapterRequest
from vllm.sampling_params import RequestOutputKind, SamplingParams
from vllm.sequence import (EmbeddingSequenceGroupOutput, ExecuteModelRequest,
                           Sequence, SequenceGroup, SequenceGroupMetadata,
                           SequenceStatus)
from vllm.tracing import (SpanAttributes, SpanKind, extract_trace_context,
                          init_tracer)
from vllm.transformers_utils.config import try_get_generation_config
from vllm.transformers_utils.detokenizer import Detokenizer
<<<<<<< HEAD
from vllm.transformers_utils.tokenizer_group import (BaseTokenizerGroup,
                                                     get_tokenizer_group)
from vllm.transformers_utils.whisper_processor import cached_get_whisper_processor
=======
from vllm.transformers_utils.tokenizer import AnyTokenizer
from vllm.transformers_utils.tokenizer_group import (
    BaseTokenizerGroup, init_tokenizer_from_configs)
>>>>>>> 7f58ad15
from vllm.usage.usage_lib import (UsageContext, is_usage_stats_enabled,
                                  usage_message)
from vllm.utils import Counter, Device, deprecate_kwargs, weak_bind
from vllm.version import __version__ as VLLM_VERSION

logger = init_logger(__name__)
_LOCAL_LOGGING_INTERVAL_SEC = 5


def _load_generation_config_dict(model_config: ModelConfig) -> Dict[str, Any]:
    config = try_get_generation_config(
        model_config.model,
        trust_remote_code=model_config.trust_remote_code,
        revision=model_config.revision,
    )

    if config is None:
        return {}

    return config.to_diff_dict()


_G = TypeVar("_G", bound=BaseTokenizerGroup, default=BaseTokenizerGroup)
_O = TypeVar("_O", RequestOutput, EmbeddingRequestOutput)


@dataclass
class SchedulerOutputState:
    """Caches the scheduler outputs for a virtual engine. Used for Multi-Step"""
    seq_group_metadata_list: Optional[List[SequenceGroupMetadata]] = None
    scheduler_outputs: Optional[SchedulerOutputs] = None
    allow_async_output_proc: bool = False
    last_output: Optional[SamplerOutput] = None


class OutputData(NamedTuple):
    outputs: List[SamplerOutput]
    seq_group_metadata_list: List[SequenceGroupMetadata]
    scheduler_outputs: SchedulerOutputs
    is_async: bool
    is_last_step: bool
    # Indicates if this output is from the first step of the
    # multi-step. When multi-step is disabled, this is always
    # set to True.
    # is_first_step_output is invalid when `outputs` has
    # outputs from multiple steps.
    is_first_step_output: Optional[bool]
    skip: List[int]


class SchedulerContext:

    def __init__(self, multi_step_stream_outputs: bool = False):
        self.output_queue: Deque[OutputData] = deque()
        self.request_outputs: List[Union[RequestOutput,
                                         EmbeddingRequestOutput]] = []
        self.seq_group_metadata_list: Optional[
            List[SequenceGroupMetadata]] = None
        self.scheduler_outputs: Optional[SchedulerOutputs] = None

        self.multi_step_stream_outputs: bool = multi_step_stream_outputs

    def append_output(self, outputs: List[SamplerOutput],
                      seq_group_metadata_list: List[SequenceGroupMetadata],
                      scheduler_outputs: SchedulerOutputs, is_async: bool,
                      is_last_step: bool,
                      is_first_step_output: Optional[bool]):
        self.output_queue.append(
            OutputData(outputs=outputs,
                       seq_group_metadata_list=seq_group_metadata_list,
                       scheduler_outputs=scheduler_outputs,
                       is_async=is_async,
                       is_last_step=is_last_step,
                       is_first_step_output=is_first_step_output,
                       skip=[]))


class LLMEngine:
    """An LLM engine that receives requests and generates texts.

    This is the main class for the vLLM engine. It receives requests
    from clients and generates texts from the LLM. It includes a tokenizer, a
    language model (possibly distributed across multiple GPUs), and GPU memory
    space allocated for intermediate states (aka KV cache). This class utilizes
    iteration-level scheduling and efficient memory management to maximize the
    serving throughput.

    The :class:`~vllm.LLM` class wraps this class for offline batched inference
    and the :class:`AsyncLLMEngine` class wraps this class for online serving.

    The config arguments are derived from :class:`~vllm.EngineArgs`. (See
    :ref:`engine_args`)

    Args:
        model_config: The configuration related to the LLM model.
        cache_config: The configuration related to the KV cache memory
            management.
        parallel_config: The configuration related to distributed execution.
        scheduler_config: The configuration related to the request scheduler.
        device_config: The configuration related to the device.
        lora_config (Optional): The configuration related to serving multi-LoRA.
        speculative_config (Optional): The configuration related to speculative
            decoding.
        executor_class: The model executor class for managing distributed
            execution.
        prompt_adapter_config (Optional): The configuration related to serving
            prompt adapters.
        log_stats: Whether to log statistics.
        usage_context: Specified entry point, used for usage info collection.
    """

    DO_VALIDATE_OUTPUT: ClassVar[bool] = False
    """A flag to toggle whether to validate the type of request output."""

    @classmethod
    @contextmanager
    def enable_output_validation(cls):
        cls.DO_VALIDATE_OUTPUT = True

        yield

        cls.DO_VALIDATE_OUTPUT = False

    @classmethod
    def validate_output(
        cls,
        output: object,
        output_type: Type[_O],
    ) -> _O:
        do_validate = cls.DO_VALIDATE_OUTPUT

        if ((TYPE_CHECKING or do_validate)
                and not isinstance(output, output_type)):
            raise TypeError(f"Expected output of type {output_type}, "
                            f"but found type {type(output)}")

        return output

    @classmethod
    def validate_outputs(
        cls,
        outputs: GenericSequence[object],
        output_type: Type[_O],
    ) -> List[_O]:
        do_validate = cls.DO_VALIDATE_OUTPUT

        outputs_: List[_O]
        if TYPE_CHECKING or do_validate:
            outputs_ = []
            for output in outputs:
                if not isinstance(output, output_type):
                    raise TypeError(f"Expected output of type {output_type}, "
                                    f"but found type {type(output)}")

                outputs_.append(output)
        else:
            outputs_ = outputs

        return outputs_

    tokenizer: Optional[BaseTokenizerGroup]

    def __init__(
        self,
        model_config: ModelConfig,
        cache_config: CacheConfig,
        parallel_config: ParallelConfig,
        scheduler_config: SchedulerConfig,
        device_config: DeviceConfig,
        load_config: LoadConfig,
        lora_config: Optional[LoRAConfig],
<<<<<<< HEAD
        vision_language_config: Optional[VisionLanguageConfig],
        whisper_config: Optional[WhisperConfig],
=======
>>>>>>> 7f58ad15
        speculative_config: Optional[SpeculativeConfig],
        decoding_config: Optional[DecodingConfig],
        observability_config: Optional[ObservabilityConfig],
        prompt_adapter_config: Optional[PromptAdapterConfig],
        executor_class: Type[ExecutorBase],
        log_stats: bool,
        usage_context: UsageContext = UsageContext.ENGINE_CONTEXT,
        stat_loggers: Optional[Dict[str, StatLoggerBase]] = None,
        input_registry: InputRegistry = INPUT_REGISTRY,
        use_cached_outputs: bool = False,
    ) -> None:
        logger.info(
            "Initializing an LLM engine (v%s) with config: "
            "model=%r, speculative_config=%r, tokenizer=%r, "
            "skip_tokenizer_init=%s, tokenizer_mode=%s, revision=%s, "
            "override_neuron_config=%s, "
            "rope_scaling=%r, rope_theta=%r, tokenizer_revision=%s, "
            "trust_remote_code=%s, dtype=%s, max_seq_len=%d, "
            "download_dir=%r, load_format=%s, tensor_parallel_size=%d, "
            "pipeline_parallel_size=%d, "
            "disable_custom_all_reduce=%s, quantization=%s, "
            "weights_load_device=%s, enforce_eager=%s, kv_cache_dtype=%s, "
            "quantization_param_path=%s, device_config=%s, "
            "decoding_config=%r, observability_config=%r, "
            "seed=%d, served_model_name=%s, use_v2_block_manager=%s, "
            "num_scheduler_steps=%d, chunked_prefill_enabled=%s "
            "multi_step_stream_outputs=%s, enable_prefix_caching=%s, "
            "use_async_output_proc=%s, use_cached_outputs=%s, "
            "mm_processor_kwargs=%s)",
            VLLM_VERSION,
            model_config.model,
            speculative_config,
            model_config.tokenizer,
            model_config.skip_tokenizer_init,
            model_config.tokenizer_mode,
            model_config.revision,
            model_config.override_neuron_config,
            model_config.rope_scaling,
            model_config.rope_theta,
            model_config.tokenizer_revision,
            model_config.trust_remote_code,
            model_config.dtype,
            model_config.max_model_len,
            load_config.download_dir,
            load_config.load_format,
            parallel_config.tensor_parallel_size,
            parallel_config.pipeline_parallel_size,
            parallel_config.disable_custom_all_reduce,
            model_config.quantization,
            load_config.device,
            model_config.enforce_eager,
            cache_config.cache_dtype,
            model_config.quantization_param_path,
            device_config.device,
            decoding_config,
            observability_config,
            model_config.seed,
            model_config.served_model_name,
            scheduler_config.use_v2_block_manager,
            scheduler_config.num_scheduler_steps,
            scheduler_config.chunked_prefill_enabled,
            scheduler_config.multi_step_stream_outputs,
            cache_config.enable_prefix_caching,
            model_config.use_async_output_proc,
            use_cached_outputs,
            model_config.mm_processor_kwargs,
        )
        # TODO(woosuk): Print more configs in debug mode.
        self.model_config = model_config
        self.cache_config = cache_config
        self.lora_config = lora_config
<<<<<<< HEAD
        self.vision_language_config = vision_language_config
        self.whisper_config = whisper_config
=======
>>>>>>> 7f58ad15
        self.parallel_config = parallel_config
        self.scheduler_config = scheduler_config
        self.device_config = device_config
        self.speculative_config = speculative_config
        self.load_config = load_config
        self.decoding_config = decoding_config or DecodingConfig()
        self.prompt_adapter_config = prompt_adapter_config
        self.observability_config = observability_config or ObservabilityConfig(
        )
        self.log_stats = log_stats
        self.use_cached_outputs = use_cached_outputs

        if not self.model_config.skip_tokenizer_init:
            self.tokenizer = self._init_tokenizer()
            self.detokenizer = Detokenizer(self.tokenizer)
            tokenizer_group = self.get_tokenizer_group()
        else:
            self.tokenizer = None
            self.detokenizer = None
            tokenizer_group = None

        # Ensure that the function doesn't contain a reference to self,
        # to avoid engine GC issues
        def get_tokenizer_for_seq(sequence: Sequence) -> AnyTokenizer:
            assert tokenizer_group, ("tokenizer_group cannot be None, "
                                     "make sure skip_tokenizer_init is False")
            return tokenizer_group.get_lora_tokenizer(sequence.lora_request)

        if self.whisper_config is not None:
            self.whisper_processor = cached_get_whisper_processor(
                self.whisper_config.whisper_processor
            )
        else:
            self.whisper_processor = None

        self.seq_counter = Counter()
        self.generation_config_fields = _load_generation_config_dict(
            model_config)
<<<<<<< HEAD
        
=======

        self.input_preprocessor = InputPreprocessor(model_config,
                                                    self.tokenizer)

        self.input_registry = input_registry
        self.input_processor = input_registry.create_input_processor(
            model_config)

>>>>>>> 7f58ad15
        self.model_executor = executor_class(
            model_config=model_config,
            cache_config=cache_config,
            parallel_config=parallel_config,
            scheduler_config=scheduler_config,
            device_config=device_config,
            lora_config=lora_config,
<<<<<<< HEAD
            vision_language_config=vision_language_config,
            whisper_config=whisper_config,
=======
>>>>>>> 7f58ad15
            speculative_config=speculative_config,
            load_config=load_config,
            prompt_adapter_config=prompt_adapter_config,
            observability_config=self.observability_config,
        )

        if not self.model_config.embedding_mode:
            self._initialize_kv_caches()

        # If usage stat is enabled, collect relevant info.
        if is_usage_stats_enabled():
            from vllm.model_executor.model_loader import (
                get_architecture_class_name)
            usage_message.report_usage(
                get_architecture_class_name(model_config),
                usage_context,
                extra_kvs={
                    # Common configuration
                    "dtype":
                    str(model_config.dtype),
                    "tensor_parallel_size":
                    parallel_config.tensor_parallel_size,
                    "block_size":
                    cache_config.block_size,
                    "gpu_memory_utilization":
                    cache_config.gpu_memory_utilization,

                    # Quantization
                    "quantization":
                    model_config.quantization,
                    "kv_cache_dtype":
                    str(cache_config.cache_dtype),

                    # Feature flags
                    "enable_lora":
                    bool(lora_config),
                    "enable_prompt_adapter":
                    bool(prompt_adapter_config),
                    "enable_prefix_caching":
                    cache_config.enable_prefix_caching,
                    "enforce_eager":
                    model_config.enforce_eager,
                    "disable_custom_all_reduce":
                    parallel_config.disable_custom_all_reduce,
                })

        if self.tokenizer:
            # Ping the tokenizer to ensure liveness if it runs in a
            # different process.
            self.tokenizer.ping()

        self.cached_scheduler_outputs = [
            SchedulerOutputState()
            for _ in range(self.parallel_config.pipeline_parallel_size)
        ]

        self.scheduler_contexts = [
            SchedulerContext(multi_step_stream_outputs=self.scheduler_config.
                             multi_step_stream_outputs)
            for _ in range(self.parallel_config.pipeline_parallel_size)
        ]

        if model_config.use_async_output_proc:
            process_model_outputs = weak_bind(self._process_model_outputs)

            self.async_callbacks = [
                partial(process_model_outputs,
                        ctx=self.scheduler_contexts[v_id])
                for v_id in range(self.parallel_config.pipeline_parallel_size)
            ]
        else:
            self.async_callbacks = []

        # Currently used by AsyncLLMEngine to ensure quick append
        # of request outputs to asyncio queues
        self.process_request_outputs_callback: Optional[Callable] = None

        # Create the scheduler.
        # NOTE: the cache_config here have been updated with the numbers of
        # GPU and CPU blocks, which are profiled in the distributed executor.
        self.scheduler = [
            Scheduler(
                scheduler_config, cache_config, lora_config,
                parallel_config.pipeline_parallel_size,
                self.async_callbacks[v_id]
                if model_config.use_async_output_proc else None)
            for v_id in range(parallel_config.pipeline_parallel_size)
        ]

        # Metric Logging.
        if self.log_stats:
            if stat_loggers is not None:
                self.stat_loggers = stat_loggers
            else:
                # Lazy import for prometheus multiprocessing.
                # We need to set PROMETHEUS_MULTIPROC_DIR environment variable
                # before prometheus_client is imported.
                # See https://prometheus.github.io/client_python/multiprocess/
                from vllm.engine.metrics import (LoggingStatLogger,
                                                 PrometheusStatLogger)

                self.stat_loggers = {
                    "logging":
                    LoggingStatLogger(
                        local_interval=_LOCAL_LOGGING_INTERVAL_SEC),
                    "prometheus":
                    PrometheusStatLogger(
                        local_interval=_LOCAL_LOGGING_INTERVAL_SEC,
                        labels=dict(model_name=model_config.served_model_name),
                        max_model_len=self.model_config.max_model_len),
                }
                self.stat_loggers["prometheus"].info("cache_config",
                                                     self.cache_config)

        self.tracer = None
        if self.observability_config.otlp_traces_endpoint:
            self.tracer = init_tracer(
                "vllm.llm_engine",
                self.observability_config.otlp_traces_endpoint)

        # Create sequence output processor, e.g. for beam search or
        # speculative decoding.
        self.output_processor = (
            SequenceGroupOutputProcessor.create_output_processor(
                self.scheduler_config,
                self.detokenizer,
                self.scheduler,
                self.seq_counter,
                get_tokenizer_for_seq,
                stop_checker=StopChecker(
                    self.scheduler_config.max_model_len,
                    get_tokenizer_for_seq,
                ),
            ))

    def _initialize_kv_caches(self) -> None:
        """Initialize the KV cache in the worker(s).

        The workers will determine the number of blocks in both the GPU cache
        and the swap CPU cache.
        """
        num_gpu_blocks, num_cpu_blocks = (
            self.model_executor.determine_num_available_blocks())

        if self.cache_config.num_gpu_blocks_override is not None:
            num_gpu_blocks_override = self.cache_config.num_gpu_blocks_override
            logger.info(
                "Overriding num_gpu_blocks=%d with "
                "num_gpu_blocks_override=%d", num_gpu_blocks,
                num_gpu_blocks_override)
            num_gpu_blocks = num_gpu_blocks_override

        self.cache_config.num_gpu_blocks = num_gpu_blocks
        self.cache_config.num_cpu_blocks = num_cpu_blocks

        self.model_executor.initialize_cache(num_gpu_blocks, num_cpu_blocks)

    @classmethod
    def _get_executor_cls(cls,
                          engine_config: EngineConfig) -> Type[ExecutorBase]:
        distributed_executor_backend = (
            engine_config.parallel_config.distributed_executor_backend)
        # Initialize the cluster and specify the executor class.
        if isinstance(distributed_executor_backend, type):
            if not issubclass(distributed_executor_backend, ExecutorBase):
                raise TypeError(
                    "distributed_executor_backend must be a subclass of "
                    f"ExecutorBase. Got {distributed_executor_backend}.")
            if distributed_executor_backend.uses_ray:  # type: ignore
                initialize_ray_cluster(engine_config.parallel_config)
            executor_class = distributed_executor_backend
        elif engine_config.device_config.device_type == "neuron":
            from vllm.executor.neuron_executor import NeuronExecutor
            executor_class = NeuronExecutor
        elif engine_config.device_config.device_type == "tpu":
            if distributed_executor_backend == "ray":
                initialize_ray_cluster(engine_config.parallel_config)
                from vllm.executor.ray_tpu_executor import RayTPUExecutor
                executor_class = RayTPUExecutor
            else:
                assert distributed_executor_backend is None
                from vllm.executor.tpu_executor import TPUExecutor
                executor_class = TPUExecutor
        elif engine_config.device_config.device_type == "cpu":
            from vllm.executor.cpu_executor import CPUExecutor
            executor_class = CPUExecutor
        elif engine_config.device_config.device_type == "hpu":
            if distributed_executor_backend == "ray":
                initialize_ray_cluster(engine_config.parallel_config)
                from vllm.executor.ray_hpu_executor import RayHPUExecutor
                executor_class = RayHPUExecutor
            else:
                from vllm.executor.hpu_executor import HPUExecutor
                executor_class = HPUExecutor
        elif engine_config.device_config.device_type == "openvino":
            from vllm.executor.openvino_executor import OpenVINOExecutor
            executor_class = OpenVINOExecutor
        elif engine_config.device_config.device_type == "xpu":
            if distributed_executor_backend == "ray":
                initialize_ray_cluster(engine_config.parallel_config)
                from vllm.executor.ray_xpu_executor import RayXPUExecutor
                executor_class = RayXPUExecutor
            elif distributed_executor_backend == "mp":
                # FIXME(kunshang):
                # spawn needs calling `if __name__ == '__main__':``
                # fork is not supported for xpu start new process.
                logger.error(
                    "Both start methods (spawn and fork) have issue "
                    "on XPU if you use mp backend, Please try ray instead.")
            else:
                from vllm.executor.xpu_executor import XPUExecutor
                executor_class = XPUExecutor
        elif distributed_executor_backend == "ray":
            initialize_ray_cluster(engine_config.parallel_config)
            from vllm.executor.ray_gpu_executor import RayGPUExecutor
            executor_class = RayGPUExecutor
        elif distributed_executor_backend == "mp":
            from vllm.executor.multiproc_gpu_executor import (
                MultiprocessingGPUExecutor)
            assert not envs.VLLM_USE_RAY_SPMD_WORKER, (
                "multiprocessing distributed executor backend does not "
                "support VLLM_USE_RAY_SPMD_WORKER=1")
            executor_class = MultiprocessingGPUExecutor
        else:
            from vllm.executor.gpu_executor import GPUExecutor
            executor_class = GPUExecutor
        return executor_class

    @classmethod
    def from_engine_args(
        cls,
        engine_args: EngineArgs,
        usage_context: UsageContext = UsageContext.ENGINE_CONTEXT,
        stat_loggers: Optional[Dict[str, StatLoggerBase]] = None,
    ) -> "LLMEngine":
        """Creates an LLM engine from the engine arguments."""
        # Create the engine configs.
        engine_config = engine_args.create_engine_config()
        executor_class = cls._get_executor_cls(engine_config)
        # Create the LLM engine.
        engine = cls(
            **engine_config.to_dict(),
            executor_class=executor_class,
            log_stats=not engine_args.disable_log_stats,
            usage_context=usage_context,
            stat_loggers=stat_loggers,
        )

        return engine

    def __reduce__(self):
        # This is to ensure that the LLMEngine is not referenced in
        # the closure used to initialize Ray worker actors
        raise RuntimeError("LLMEngine should not be pickled!")

    def __del__(self):
        # Shutdown model executor when engine is garbage collected
        # Use getattr since __init__ can fail before the field is set
        if model_executor := getattr(self, "model_executor", None):
            model_executor.shutdown()

    def get_tokenizer_group(
        self,
        group_type: Type[_G] = BaseTokenizerGroup,
    ) -> _G:
        tokenizer_group = self.tokenizer

        if tokenizer_group is None:
            raise ValueError("Unable to get tokenizer because "
                             "skip_tokenizer_init is True")
        if not isinstance(tokenizer_group, group_type):
            raise TypeError("Invalid type of tokenizer group. "
                            f"Expected type: {group_type}, but "
                            f"found type: {type(tokenizer_group)}")

        return tokenizer_group

    def get_tokenizer(
        self,
        lora_request: Optional[LoRARequest] = None,
    ) -> AnyTokenizer:
        return self.get_tokenizer_group().get_lora_tokenizer(lora_request)

    def _init_tokenizer(self) -> BaseTokenizerGroup:
        return init_tokenizer_from_configs(
            model_config=self.model_config,
            scheduler_config=self.scheduler_config,
            parallel_config=self.parallel_config,
            enable_lora=bool(self.lora_config))

    def _verify_args(self) -> None:
        self.model_config.verify_with_parallel_config(self.parallel_config)
        self.cache_config.verify_with_parallel_config(self.parallel_config)
        if self.lora_config:
            self.lora_config.verify_with_model_config(self.model_config)
            self.lora_config.verify_with_scheduler_config(
                self.scheduler_config)
        if self.prompt_adapter_config:
            self.prompt_adapter_config.verify_with_model_config(
                self.model_config)

    def _add_processed_request(
        self,
        request_id: str,
        processed_inputs: Union[LLMInputs, EncoderDecoderLLMInputs],
        params: Union[SamplingParams, PoolingParams],
        arrival_time: float,
        lora_request: Optional[LoRARequest],
        prompt_adapter_request: Optional[PromptAdapterRequest],
        trace_headers: Optional[Mapping[str, str]] = None,
        priority: int = 0,
    ) -> None:
        self._validate_model_inputs(processed_inputs)
        # Create the sequences.
        block_size = self.cache_config.block_size
        seq_id = next(self.seq_counter)
        eos_token_id = self.input_preprocessor.get_eos_token_id(lora_request)

        seq = Sequence(seq_id, processed_inputs, block_size, eos_token_id,
                       lora_request, prompt_adapter_request)

        encoder_seq = None
        if 'encoder_prompt_token_ids' in processed_inputs:
            encoder_seq = Sequence(seq_id,
                                   processed_inputs,
                                   block_size,
                                   eos_token_id,
                                   lora_request,
                                   prompt_adapter_request,
                                   from_decoder_prompt=False)

        # Create a SequenceGroup based on SamplingParams or PoolingParams
        if isinstance(params, SamplingParams):
            seq_group = self._create_sequence_group_with_sampling(
                request_id,
                seq,
                params,
                arrival_time=arrival_time,
                lora_request=lora_request,
                trace_headers=trace_headers,
                prompt_adapter_request=prompt_adapter_request,
                encoder_seq=encoder_seq,
                priority=priority)
        elif isinstance(params, PoolingParams):
            seq_group = self._create_sequence_group_with_pooling(
                request_id,
                seq,
                params,
                arrival_time=arrival_time,
                lora_request=lora_request,
                prompt_adapter_request=prompt_adapter_request,
                encoder_seq=encoder_seq,
                priority=priority)
        else:
            raise ValueError(
                "Either SamplingParams or PoolingParams must be provided.")

        # Add the sequence group to the scheduler with least unfinished seqs.
        costs = [
            scheduler.get_num_unfinished_seq_groups()
            for scheduler in self.scheduler
        ]
        min_cost_scheduler = self.scheduler[costs.index(min(costs))]
        min_cost_scheduler.add_seq_group(seq_group)

    def stop_remote_worker_execution_loop(self) -> None:
        self.model_executor.stop_remote_worker_execution_loop()

    @overload  # DEPRECATED
    def add_request(
        self,
        request_id: str,
        *,
        inputs: PromptType,
        params: Union[SamplingParams, PoolingParams],
        arrival_time: Optional[float] = None,
        lora_request: Optional[LoRARequest] = None,
<<<<<<< HEAD
    ) -> LLMInputs:
        if isinstance(inputs, str):
            inputs = {"prompt": inputs}

        if 'whisper_data' in inputs:
            if self.whisper_config is None:
                raise ValueError(f"Whisper config is None, must initialize a Whisper model.")
            if self.whisper_processor is None:
                raise ValueError(f"Whisper Processor is not initialized.")
            whisper_data = self.whisper_processor(
                inputs['whisper_data'], 
                sampling_rate = self.whisper_config.sample_rate,
                return_tensors = 'pt',
            )
            whisper_data = whisper_data.to(self.model_config.dtype).input_features[0]
        else:
            whisper_data = None

        if "prompt_token_ids" not in inputs:
            tokenizer = self.get_tokenizer_group("prompts must be None if "
                                                 "skip_tokenizer_init is True")

            prompt_token_ids = tokenizer.encode(request_id=request_id,
                                                prompt=inputs["prompt"],
                                                lora_request=lora_request,
                                                add_special_tokens=self.whisper_processor is None)
        else:
            prompt_token_ids = inputs["prompt_token_ids"]
            

        return LLMInputs(prompt_token_ids=prompt_token_ids,
                         prompt=inputs.get("prompt"),
                         multi_modal_data=inputs.get("multi_modal_data"),
                         whisper_data=whisper_data)
=======
        trace_headers: Optional[Mapping[str, str]] = None,
        prompt_adapter_request: Optional[PromptAdapterRequest] = None,
        priority: int = 0,
    ) -> None:
        ...
>>>>>>> 7f58ad15

    @overload
    def add_request(
        self,
        request_id: str,
        prompt: PromptType,
        params: Union[SamplingParams, PoolingParams],
        arrival_time: Optional[float] = None,
        lora_request: Optional[LoRARequest] = None,
        trace_headers: Optional[Mapping[str, str]] = None,
        prompt_adapter_request: Optional[PromptAdapterRequest] = None,
        priority: int = 0,
    ) -> None:
        ...

    @deprecate_kwargs(
        "inputs",
        additional_message="Please use the 'prompt' parameter instead.",
    )
    def add_request(
            self,
            request_id: str,
            prompt: Optional[PromptType] = None,
            params: Optional[Union[SamplingParams, PoolingParams]] = None,
            arrival_time: Optional[float] = None,
            lora_request: Optional[LoRARequest] = None,
            trace_headers: Optional[Mapping[str, str]] = None,
            prompt_adapter_request: Optional[PromptAdapterRequest] = None,
            priority: int = 0,
            *,
            inputs: Optional[PromptType] = None,  # DEPRECATED
    ) -> None:
        """Add a request to the engine's request pool.

        The request is added to the request pool and will be processed by the
        scheduler as `engine.step()` is called. The exact scheduling policy is
        determined by the scheduler.

        Args:
            request_id: The unique ID of the request.
            prompt: The prompt to the LLM. See :class:`~vllm.inputs.PromptType`
                for more details about the format of each input.
            params: Parameters for sampling or pooling.
                :class:`~vllm.SamplingParams` for text generation.
                :class:`~vllm.PoolingParams` for pooling.
            arrival_time: The arrival time of the request. If None, we use
                the current monotonic time.
            trace_headers: OpenTelemetry trace headers.
            priority: The priority of the request.
                Only applicable with priority scheduling.

        Details:
            - Set arrival_time to the current time if it is None.
            - Set prompt_token_ids to the encoded prompt if it is None.
            - Create `n` number of :class:`~vllm.Sequence` objects.
            - Create a :class:`~vllm.SequenceGroup` object
              from the list of :class:`~vllm.Sequence`.
            - Add the :class:`~vllm.SequenceGroup` object to the scheduler.

        Example:
            >>> # initialize engine
            >>> engine = LLMEngine.from_engine_args(engine_args)
            >>> # set request arguments
            >>> example_prompt = "Who is the president of the United States?"
            >>> sampling_params = SamplingParams(temperature=0.0)
            >>> request_id = 0
            >>>
            >>> # add the request to the engine
            >>> engine.add_request(
            >>>    str(request_id),
            >>>    example_prompt,
            >>>    SamplingParams(temperature=0.0))
            >>> # continue the request processing
            >>> ...
        """
        if inputs is not None:
            prompt = inputs
        assert prompt is not None and params is not None

        if lora_request is not None and not self.lora_config:
            raise ValueError(f"Got lora_request {lora_request} but LoRA is "
                             "not enabled!")

        if priority != 0 and not self.scheduler_config.policy == "priority":
            raise ValueError(f"Got priority {priority} but "
                             "Priority scheduling is not enabled.")

        if arrival_time is None:
            arrival_time = time.time()

        preprocessed_inputs = self.input_preprocessor.preprocess(
            prompt,
            request_id=request_id,
            lora_request=lora_request,
            prompt_adapter_request=prompt_adapter_request,
        )
        processed_inputs = self.input_processor(preprocessed_inputs)

        # This is a bit of a hack - copy the mm_processor_kwargs that were
        # used in the input processor to the processed output, since these
        # kwargs are presumed to be immutable and the values should be aligned
        # between the input processor (here) and the input mapper.
        processed_inputs["mm_processor_kwargs"] = preprocessed_inputs.get(
            "mm_processor_kwargs")

        self._add_processed_request(
            request_id=request_id,
            processed_inputs=processed_inputs,
            params=params,
            arrival_time=arrival_time,
            lora_request=lora_request,
            prompt_adapter_request=prompt_adapter_request,
            trace_headers=trace_headers,
            priority=priority,
        )

    def _create_sequence_group_with_sampling(
        self,
        request_id: str,
        seq: Sequence,
        sampling_params: SamplingParams,
        arrival_time: float,
        lora_request: Optional[LoRARequest],
        trace_headers: Optional[Mapping[str, str]] = None,
        prompt_adapter_request: Optional[PromptAdapterRequest] = None,
        encoder_seq: Optional[Sequence] = None,
        priority: int = 0,
    ) -> SequenceGroup:
        """Creates a SequenceGroup with SamplingParams."""
        max_logprobs = self.get_model_config().max_logprobs
        if (sampling_params.logprobs
                and sampling_params.logprobs > max_logprobs) or (
                    sampling_params.prompt_logprobs
                    and sampling_params.prompt_logprobs > max_logprobs):
            raise ValueError(f"Cannot request more than "
                             f"{max_logprobs} logprobs.")

        sampling_params = self._build_logits_processors(
            sampling_params, lora_request)

        # Defensive copy of SamplingParams, which are used by the sampler,
        # this doesn't deep-copy LogitsProcessor objects
        sampling_params = sampling_params.clone()

        sampling_params.update_from_generation_config(
            self.generation_config_fields, seq.eos_token_id)

        # Create the sequence group.
        seq_group = SequenceGroup(
            request_id=request_id,
            seqs=[seq],
            arrival_time=arrival_time,
            sampling_params=sampling_params,
            lora_request=lora_request,
            trace_headers=trace_headers,
            prompt_adapter_request=prompt_adapter_request,
            encoder_seq=encoder_seq,
            priority=priority)

        return seq_group

    def _create_sequence_group_with_pooling(
        self,
        request_id: str,
        seq: Sequence,
        pooling_params: PoolingParams,
        arrival_time: float,
        lora_request: Optional[LoRARequest],
        prompt_adapter_request: Optional[PromptAdapterRequest],
        encoder_seq: Optional[Sequence] = None,
        priority: int = 0,
    ) -> SequenceGroup:
        """Creates a SequenceGroup with PoolingParams."""
        # Defensive copy of PoolingParams, which are used by the pooler
        pooling_params = pooling_params.clone()
        # Create the sequence group.
        seq_group = SequenceGroup(
            request_id=request_id,
            seqs=[seq],
            arrival_time=arrival_time,
            lora_request=lora_request,
            pooling_params=pooling_params,
            prompt_adapter_request=prompt_adapter_request,
            encoder_seq=encoder_seq,
            priority=priority)
        return seq_group

    def abort_request(self, request_id: Union[str, Iterable[str]]) -> None:
        """Aborts a request(s) with the given ID.

        Args:
            request_id: The ID(s) of the request to abort.

        Details:
            - Refer to the
              :meth:`~vllm.core.scheduler.Scheduler.abort_seq_group`
              from class :class:`~vllm.core.scheduler.Scheduler`.

        Example:
            >>> # initialize engine and add a request with request_id
            >>> request_id = str(0)
            >>> # abort the request
            >>> engine.abort_request(request_id)
        """
        for scheduler in self.scheduler:
            scheduler.abort_seq_group(request_id)

    def get_model_config(self) -> ModelConfig:
        """Gets the model configuration."""
        return self.model_config

    def get_parallel_config(self) -> ParallelConfig:
        """Gets the parallel configuration."""
        return self.parallel_config

    def get_decoding_config(self) -> DecodingConfig:
        """Gets the decoding configuration."""
        return self.decoding_config

    def get_scheduler_config(self) -> SchedulerConfig:
        """Gets the scheduler configuration."""
        return self.scheduler_config

    def get_lora_config(self) -> LoRAConfig:
        """Gets the LoRA configuration."""
        return self.lora_config

    def get_num_unfinished_requests(self) -> int:
        """Gets the number of unfinished requests."""
        return sum(scheduler.get_num_unfinished_seq_groups()
                   for scheduler in self.scheduler)

    def has_unfinished_requests(self) -> bool:
        """Returns True if there are unfinished requests."""
        return any(scheduler.has_unfinished_seqs()
                   for scheduler in self.scheduler)

    def has_unfinished_requests_for_virtual_engine(
            self, virtual_engine: int) -> bool:
        """
        Returns True if there are unfinished requests for the virtual engine.
        """
        return self.scheduler[virtual_engine].has_unfinished_seqs()

    @staticmethod
    def _process_sequence_group_outputs(
        seq_group: SequenceGroup,
        outputs: List[EmbeddingSequenceGroupOutput],
    ) -> None:
        seq_group.embeddings = outputs[0].embeddings

        for seq in seq_group.get_seqs():
            seq.status = SequenceStatus.FINISHED_STOPPED

        return

    def _update_num_computed_tokens_for_multi_step_prefill(
            self, seq_group: SequenceGroup,
            seq_group_meta: SequenceGroupMetadata,
            is_first_step_output: Optional[bool]):
        """
        This function updates num_computed_tokens for prompt sequences
        when Multi-Step is enabled.

        seq_group: SequenceGroup to update the num_computed_tokens for. 
        seq_group_meta: Metadata of the given SequenceGroup.
        is_first_step_output: Optional[bool] - 
            When available, is_first_step_output indicates if the appended
            output token is the output of the first-step in multi-step.
            A value of None indicates that outputs from all steps in
            in multi-step are submitted in a single burst.
        """

        assert self.scheduler_config.is_multi_step

        if not seq_group_meta.is_prompt:
            # num_computed_token updates for multi-step decodes happen after
            # the tokens are appended to the sequence.
            return

        do_update: bool = False
        if self.scheduler_config.chunked_prefill_enabled:
            # In multi-step + chunked-prefill case, the prompt sequences
            # that are scheduled are fully processed in the first step.
            do_update = is_first_step_output is None or is_first_step_output
        else:
            # Normal multi-step decoding case. In this case prompt-sequences
            # are actually single-stepped. Always update in this case.
            assert seq_group.state.num_steps == 1
            do_update = True

        if do_update:
            seq_group.update_num_computed_tokens(
                seq_group_meta.token_chunk_size)

    def _process_model_outputs(self,
                               ctx: SchedulerContext,
                               request_id: Optional[str] = None) -> None:
        """Apply the model output to the sequences in the scheduled seq groups
        and return responses.

        ctx: The virtual engine context to work on
        request_id: If provided, then only this request is going to be processed
        """

        now = time.time()

        if len(ctx.output_queue) == 0:
            return None

        # Get pending async postprocessor
        if request_id:
            # When we process only one request, no pop is required
            # (since later we will process all of the rest)
            (outputs, seq_group_metadata_list, scheduler_outputs, is_async,
             is_last_step, is_first_step_output, skip) = ctx.output_queue[0]
        else:
            (outputs, seq_group_metadata_list, scheduler_outputs, is_async,
             is_last_step, is_first_step_output,
             skip) = ctx.output_queue.popleft()

        # Sanity check
        assert len(seq_group_metadata_list) == len(
            scheduler_outputs.scheduled_seq_groups)

        has_multiple_outputs: bool = len(outputs) > 1
        if has_multiple_outputs:
            assert self.scheduler_config.is_multi_step or \
                     self.speculative_config
            # Organize outputs by [step][sequence group] instead of
            # [sequence group][step].
            outputs_by_sequence_group = create_output_by_sequence_group(
                outputs, num_seq_groups=len(seq_group_metadata_list))
            # We have outputs for multiple steps submitted in a single burst,
            # so invalidate is_first_step_output.
            is_first_step_output = None
        else:
            outputs_by_sequence_group = outputs

        # Determine the requests we need to operate on
        if request_id:
            indices = []
            for i, seq_group_meta in enumerate(seq_group_metadata_list):
                if seq_group_meta.request_id == request_id:
                    assert i not in skip  # Cannot be called twice
                    indices.append(i)
                    break

            # If the request_id was not found, then it means that
            # this is a new request that has no pending async
            # postprocessor
            if not indices:
                return
        else:
            indices = range(len(seq_group_metadata_list))  # type: ignore

        finished_before: List[int] = []
        finished_now: List[int] = []
        for i in indices:
            if i in skip:
                continue

            seq_group_meta = seq_group_metadata_list[i]
            scheduled_seq_group = scheduler_outputs.scheduled_seq_groups[i]

            seq_group: SequenceGroup = scheduled_seq_group.seq_group

            if seq_group.is_finished():
                finished_before.append(i)
                continue

            if has_multiple_outputs:
                output = outputs_by_sequence_group[i]
            else:
                output = [outputs_by_sequence_group[0][i]]

            if not is_async:
                if self.scheduler_config.is_multi_step:
                    # Updates happen only if the sequence is prefill
                    self._update_num_computed_tokens_for_multi_step_prefill(
                        seq_group, seq_group_meta, is_first_step_output)
                else:
                    seq_group.update_num_computed_tokens(
                        seq_group_meta.token_chunk_size)

            if outputs:
                for o in outputs:
                    if (isinstance(o, SamplerOutput)
                            and seq_group.metrics is not None):
                        if seq_group.metrics.model_forward_time is not None:
                            seq_group.metrics.model_forward_time += (
                                o.model_forward_time)
                        else:
                            seq_group.metrics.model_forward_time = (
                                o.model_forward_time)
                        if seq_group.metrics.model_execute_time is not None:
                            seq_group.metrics.model_execute_time += (
                                o.model_execute_time)
                        else:
                            seq_group.metrics.model_execute_time = (
                                o.model_execute_time)

            if self.model_config.embedding_mode:
                self._process_sequence_group_outputs(seq_group, output)
            else:
                self.output_processor.process_prompt_logprob(seq_group, output)
                if seq_group_meta.do_sample:
                    self.output_processor.process_outputs(
                        seq_group, output, is_async)

            if seq_group.is_finished():
                finished_now.append(i)

        # Generate outputs for the requests that finished this iteration
        for i in finished_now:
            scheduled_seq_group = scheduler_outputs.scheduled_seq_groups[i]

            seq_group = scheduled_seq_group.seq_group
            seq_group.maybe_set_first_token_time(now)
            request_output = RequestOutputFactory.create(
                seq_group, use_cache=self.use_cached_outputs)
            if request_output:
                ctx.request_outputs.append(request_output)

        # When we process a single request, we skip it for the next time,
        # and invoke the request output callback (if there was final output)
        if request_id:
            assert len(indices) == 1
            skip.append(indices[0])

            if (finished_now
                    and self.process_request_outputs_callback is not None):
                self.process_request_outputs_callback(ctx.request_outputs)
                ctx.request_outputs.clear()
            return

        # Free currently finished requests
        if finished_now:
            for scheduler in self.scheduler:
                scheduler.free_finished_seq_groups()

        # For multi-step without streaming, don't create outputs each iteration
        if not is_last_step and not ctx.multi_step_stream_outputs:
            # Immediately process request outputs here (if callback is given)
            if (finished_now
                    and self.process_request_outputs_callback is not None):
                self.process_request_outputs_callback(ctx.request_outputs)
                ctx.request_outputs.clear()
            return

        # Create the outputs
        for i in indices:
            if i in skip or i in finished_before or i in finished_now:
                continue  # Avoids double processing

            scheduled_seq_group = scheduler_outputs.scheduled_seq_groups[i]

            seq_group = scheduled_seq_group.seq_group
            seq_group.maybe_set_first_token_time(now)
            request_output = RequestOutputFactory.create(
                seq_group, use_cache=self.use_cached_outputs)
            if request_output:
                ctx.request_outputs.append(request_output)

        # For multi-step with streaming, create outputs each iteration
        if not is_last_step and ctx.multi_step_stream_outputs:
            # Immediately process request outputs here (if callback is given)
            if self.process_request_outputs_callback is not None:
                self.process_request_outputs_callback(ctx.request_outputs)
                ctx.request_outputs.clear()
            return

        for seq_group in scheduler_outputs.ignored_seq_groups:
            params = seq_group.sampling_params
            if params is not None and params.output_kind == (
                    RequestOutputKind.DELTA) and not seq_group.is_finished():
                continue

            request_output = RequestOutputFactory.create(
                seq_group, use_cache=self.use_cached_outputs)
            if request_output:
                ctx.request_outputs.append(request_output)

        # Immediately process request outputs here (if callback is given)
        if (ctx.request_outputs
                and self.process_request_outputs_callback is not None):
            self.process_request_outputs_callback(ctx.request_outputs)
            ctx.request_outputs.clear()

        # For async case, we need to record the stats here.
        # For non-async case, the stats are done in the
        # LLMEngine/AsyncLLMEngine directly
        if is_async:
            # Log stats.
            self.do_log_stats(scheduler_outputs, outputs, finished_before,
                              skip)

            # Tracing
            self.do_tracing(scheduler_outputs)

        return None

    def _advance_to_next_step(
            self, output: List[SamplerOutput],
            seq_group_metadata_list: List[SequenceGroupMetadata],
            scheduled_seq_groups: List[ScheduledSequenceGroup]) -> None:
        """Given model output from a single run, append the tokens to the
        sequences. This is normally done inside output processor, but it is
        required if the worker is to perform async forward pass to next step.
        """
        for seq_group_metadata, sequence_group_outputs, scheduled_seq_group in \
            zip(seq_group_metadata_list, output, scheduled_seq_groups):
            seq_group = scheduled_seq_group.seq_group

            if seq_group.is_finished():
                continue

            if self.scheduler_config.is_multi_step:
                # Updates happen only if the sequence is prefill
                self._update_num_computed_tokens_for_multi_step_prefill(
                    seq_group, seq_group_metadata,
                    seq_group.state.num_steps == 1)
            else:
                seq_group.update_num_computed_tokens(
                    seq_group_metadata.token_chunk_size)

            if seq_group_metadata.do_sample:
                assert len(sequence_group_outputs.samples) == 1, (
                    "Async output processor expects a single sample"
                    " (i.e sampling_params.n == 1)")
                sample = sequence_group_outputs.samples[0]

                assert len(seq_group.seqs) == 1
                seq = seq_group.seqs[0]

                if self.scheduler_config.is_multi_step:
                    is_prefill_append = seq.data.get_num_uncomputed_tokens(
                    ) == 0
                    seq.append_token_id(sample.output_token, sample.logprobs)
                    if not is_prefill_append:
                        seq_group.update_num_computed_tokens(1)
                else:
                    seq.append_token_id(sample.output_token, sample.logprobs)

    def finish_measurements(self):
        self.model_executor.finish_measurements()

    def step(self) -> List[Union[RequestOutput, EmbeddingRequestOutput]]:
        """Performs one decoding iteration and returns newly generated results.

        .. figure:: https://i.imgur.com/sv2HssD.png
            :alt: Overview of the step function
            :align: center

            Overview of the step function.

        Details:
            - Step 1: Schedules the sequences to be executed in the next
              iteration and the token blocks to be swapped in/out/copy.

                - Depending on the scheduling policy,
                  sequences may be `preempted/reordered`.
                - A Sequence Group (SG) refer to a group of sequences
                  that are generated from the same prompt.

            - Step 2: Calls the distributed executor to execute the model.
            - Step 3: Processes the model output. This mainly includes:

                - Decodes the relevant outputs.
                - Updates the scheduled sequence groups with model outputs
                  based on its `sampling parameters` (`use_beam_search` or not).
                - Frees the finished sequence groups.

            - Finally, it creates and returns the newly generated results.

        Example:
            >>> # Please see the example/ folder for more detailed examples.
            >>>
            >>> # initialize engine and request arguments
            >>> engine = LLMEngine.from_engine_args(engine_args)
            >>> example_inputs = [(0, "What is LLM?",
            >>>    SamplingParams(temperature=0.0))]
            >>>
            >>> # Start the engine with an event loop
            >>> while True:
            >>>     if example_inputs:
            >>>         req_id, prompt, sampling_params = example_inputs.pop(0)
            >>>         engine.add_request(str(req_id),prompt,sampling_params)
            >>>
            >>>     # continue the request processing
            >>>     request_outputs = engine.step()
            >>>     for request_output in request_outputs:
            >>>         if request_output.finished:
            >>>             # return or show the request output
            >>>
            >>>     if not (engine.has_unfinished_requests() or example_inputs):
            >>>         break
        """
        if self.parallel_config.pipeline_parallel_size > 1:
            raise NotImplementedError(
                "Pipeline parallelism is only supported through AsyncLLMEngine "
                "as performance will be severely degraded otherwise.")

        # For llm_engine, there is no pipeline parallel support, so the engine
        # used is always 0.
        virtual_engine = 0

        # These are cached outputs from previous iterations. None if on first
        # iteration
        cached_outputs = self.cached_scheduler_outputs[virtual_engine]
        seq_group_metadata_list = cached_outputs.seq_group_metadata_list
        scheduler_outputs = cached_outputs.scheduler_outputs
        allow_async_output_proc = cached_outputs.allow_async_output_proc

        ctx = self.scheduler_contexts[virtual_engine]

        # Clear outputs for each new scheduler iteration
        ctx.request_outputs.clear()

        # Skip the scheduler if there are any remaining steps in the seq groups.
        # This ensures that the scheduler is only called again when the current
        # batch has completed.
        if not self._has_remaining_steps(seq_group_metadata_list):
            # Schedule iteration
            (seq_group_metadata_list, scheduler_outputs,
             allow_async_output_proc
             ) = self.scheduler[virtual_engine].schedule()

            ctx.seq_group_metadata_list = seq_group_metadata_list
            ctx.scheduler_outputs = scheduler_outputs

            # Maybe switch from async mode to sync mode
            if not allow_async_output_proc and len(ctx.output_queue) > 0:
                self._process_model_outputs(ctx=ctx)

            if (self.scheduler_config.is_multi_step
                    and scheduler_outputs.num_lookahead_slots > 0):
                # cache the scheduler outputs for the next iteration if we have
                # lookahead slots
                self._cache_scheduler_outputs_for_multi_step(
                    virtual_engine, seq_group_metadata_list, scheduler_outputs,
                    allow_async_output_proc)

        assert seq_group_metadata_list is not None
        assert scheduler_outputs is not None

        if not scheduler_outputs.is_empty():
            finished_requests_ids = self.scheduler[
                virtual_engine].get_and_reset_finished_requests_ids()

            # Check if we have a cached last_output from the previous iteration.
            # For supporting PP this is probably the best way to pass the
            # sampled_token_ids, as a separate broadcast over all the PP stages
            # will cause one virtual engine's microbatch to block the pipeline.
            last_sampled_token_ids = \
                self._get_last_sampled_token_ids(virtual_engine)

            execute_model_req = ExecuteModelRequest(
                seq_group_metadata_list=seq_group_metadata_list,
                blocks_to_swap_in=scheduler_outputs.blocks_to_swap_in,
                blocks_to_swap_out=scheduler_outputs.blocks_to_swap_out,
                blocks_to_copy=scheduler_outputs.blocks_to_copy,
                num_lookahead_slots=scheduler_outputs.num_lookahead_slots,
                running_queue_size=scheduler_outputs.running_queue_size,
                finished_requests_ids=finished_requests_ids,
                # We use ExecuteModelRequest to pass the last sampled_token_ids
                # to each of the non-last PP stages for in-place prepare_input.
                last_sampled_token_ids=last_sampled_token_ids)

            if allow_async_output_proc:
                execute_model_req.async_callback = self.async_callbacks[
                    virtual_engine]

            outputs = self.model_executor.execute_model(
                execute_model_req=execute_model_req)

            # We need to do this here so that last step's sampled_token_ids can
            # be passed to the next iteration for PP.
            if self.scheduler_config.is_multi_step:
                self._update_cached_scheduler_output(virtual_engine, outputs)
        else:
            # Nothing scheduled => If there is pending async postprocessor,
            # then finish it here.
            if len(ctx.output_queue) > 0:
                self._process_model_outputs(ctx=ctx)
            # No outputs in this case
            outputs = []

        # Finish the current step for all the sequence groups.
        if self.scheduler_config.is_multi_step:
            for seq_group in seq_group_metadata_list:
                seq_group.finish_step()

        if not self._has_remaining_steps(seq_group_metadata_list):
            # clear the cache if we have finished all the steps.
            if self.scheduler_config.is_multi_step:
                self.cached_scheduler_outputs[0] = SchedulerOutputState()

            # is_first_step_output is True only when the num_steps of all
            # the sequences are 1. When the num_steps > 1,
            # multi_step_model_runner does the first-step output append.
            is_first_step_output: bool = False if not seq_group_metadata_list \
                else seq_group_metadata_list[0].state.num_steps == 1

            # Add results to the output_queue
            ctx.append_output(outputs=outputs,
                              seq_group_metadata_list=seq_group_metadata_list,
                              scheduler_outputs=scheduler_outputs,
                              is_async=allow_async_output_proc,
                              is_last_step=True,
                              is_first_step_output=is_first_step_output)

            if outputs and allow_async_output_proc:
                assert len(outputs) == 1, (
                    "Async postprocessor expects only a single output set")

                self._advance_to_next_step(
                    outputs[0], seq_group_metadata_list,
                    scheduler_outputs.scheduled_seq_groups)

            # Check if need to run the usual non-async path
            if not allow_async_output_proc:
                self._process_model_outputs(ctx=ctx)

                # Log stats.
                self.do_log_stats(scheduler_outputs, outputs)

                # Tracing
                self.do_tracing(scheduler_outputs)
        else:
            # Multi-step case
            return ctx.request_outputs

        if not self.has_unfinished_requests():
            # Drain async postprocessor (if exists)
            if len(ctx.output_queue) > 0:
                self._process_model_outputs(ctx=ctx)
            assert len(ctx.output_queue) == 0

            # Stop the execute model loop in parallel workers until there are
            # more requests to process. This avoids waiting indefinitely in
            # torch.distributed ops which may otherwise timeout, and unblocks
            # the RPC thread in the workers so that they can process any other
            # queued control plane messages, such as add/remove lora adapters.
            logger.debug("Stopping remote worker execution loop.")
            self.model_executor.stop_remote_worker_execution_loop()

        return ctx.request_outputs

    def _has_remaining_steps(
        self, seq_group_metadata_list: Optional[List[SequenceGroupMetadata]]
    ) -> bool:
        if (not self.scheduler_config.is_multi_step
                or not seq_group_metadata_list):
            return False

        # TODO(will) this is a sanity check for nowto make sure that all the
        # seqs are on the same steps. Eventually we will want to do some sort of
        # dynamic scheduling when doing multi-step decoding.
        ref_remaining_steps = seq_group_metadata_list[0].state.remaining_steps
        if any([
                seq_group.state.remaining_steps != ref_remaining_steps
                for seq_group in seq_group_metadata_list[1:]
        ]):
            raise AssertionError(("All running sequence groups should "
                                  "have the same remaining steps."))

        return ref_remaining_steps > 0

    def _cache_scheduler_outputs_for_multi_step(
            self, virtual_engine: int,
            seq_group_metadata_list: Optional[List[SequenceGroupMetadata]],
            scheduler_outputs: SchedulerOutputs,
            allow_async_output_proc: bool) -> None:
        co = self.cached_scheduler_outputs[virtual_engine]

        co.seq_group_metadata_list = seq_group_metadata_list
        co.scheduler_outputs = scheduler_outputs
        co.allow_async_output_proc = allow_async_output_proc
        co.last_output = None

    def _update_cached_scheduler_output(
            self, virtual_engine: int,
            output: List[Optional[SamplerOutput]]) -> None:
        if (self.parallel_config.pipeline_parallel_size > 1 and len(output) > 0
                and output[0] is not None):
            last_output = output[-1]
            assert last_output is not None
            assert last_output.sampled_token_ids_cpu is not None
            assert last_output.sampled_token_ids is None
            assert last_output.sampled_token_probs is None
            self.cached_scheduler_outputs[
                virtual_engine].last_output = last_output

    def _get_last_sampled_token_ids(
            self, virtual_engine: int) -> Optional[torch.Tensor]:
        cached_last_output = self.cached_scheduler_outputs[
            virtual_engine].last_output
        if (self.scheduler_config.is_multi_step
                and self.parallel_config.pipeline_parallel_size > 1
                and cached_last_output is not None
                and cached_last_output.sampled_token_ids_cpu is not None):
            return cached_last_output.sampled_token_ids_cpu
        return None

    def add_logger(self, logger_name: str, logger: StatLoggerBase) -> None:
        if not self.log_stats:
            raise RuntimeError(
                "Stat logging is disabled. Set `disable_log_stats=False` "
                "argument to enable.")
        if logger_name in self.stat_loggers:
            raise KeyError(f"Logger with name {logger_name} already exists.")
        self.stat_loggers[logger_name] = logger

    def remove_logger(self, logger_name: str) -> None:
        if not self.log_stats:
            raise RuntimeError(
                "Stat logging is disabled. Set `disable_log_stats=False` "
                "argument to enable.")
        if logger_name not in self.stat_loggers:
            raise KeyError(f"Logger with name {logger_name} does not exist.")
        del self.stat_loggers[logger_name]

    def do_log_stats(self,
                     scheduler_outputs: Optional[SchedulerOutputs] = None,
                     model_output: Optional[List[SamplerOutput]] = None,
                     finished_before: Optional[List[int]] = None,
                     skip: Optional[List[int]] = None) -> None:
        """Forced log when no requests active."""
        if self.log_stats:
            stats = self._get_stats(scheduler_outputs, model_output,
                                    finished_before, skip)
            for logger in self.stat_loggers.values():
                logger.log(stats)

    def _get_stats(self,
                   scheduler_outputs: Optional[SchedulerOutputs],
                   model_output: Optional[List[SamplerOutput]] = None,
                   finished_before: Optional[List[int]] = None,
                   skip: Optional[List[int]] = None) -> Stats:
        """Get Stats to be Logged to Prometheus.

        Args:
            scheduler_outputs: Optional, used to populate metrics related to
                the scheduled batch,
            model_output: Optional, used to emit speculative decoding metrics
                which are created by the workers.
            finished_before: Optional, indices of sequences that were finished
                before. These sequences will be ignored.
            skip: Optional, indices of sequences that were preempted. These
                sequences will be ignored.
        """
        now = time.time()

        # System State
        #   Scheduler State
        num_running_sys = sum(
            len(scheduler.running) for scheduler in self.scheduler)
        num_swapped_sys = sum(
            len(scheduler.swapped) for scheduler in self.scheduler)
        num_waiting_sys = sum(
            len(scheduler.waiting) for scheduler in self.scheduler)

        # KV Cache Usage in %
        num_total_gpu = self.cache_config.num_gpu_blocks
        gpu_cache_usage_sys = 0.
        if num_total_gpu is not None:
            num_free_gpu = sum(
                scheduler.block_manager.get_num_free_gpu_blocks()
                for scheduler in self.scheduler)
            gpu_cache_usage_sys = 1.0 - (num_free_gpu / num_total_gpu)

        num_total_cpu = self.cache_config.num_cpu_blocks
        cpu_cache_usage_sys = 0.
        if num_total_cpu is not None and num_total_cpu > 0:
            num_free_cpu = sum(
                scheduler.block_manager.get_num_free_cpu_blocks()
                for scheduler in self.scheduler)
            cpu_cache_usage_sys = 1.0 - (num_free_cpu / num_total_cpu)

        # Prefix Cache Hit Rate. Note that we always use
        # the cache hit rate of the first virtual engine.
        cpu_prefix_cache_hit_rate = self.scheduler[
            0].get_prefix_cache_hit_rate(Device.CPU)
        gpu_prefix_cache_hit_rate = self.scheduler[
            0].get_prefix_cache_hit_rate(Device.GPU)

        # Iteration stats
        num_prompt_tokens_iter = 0
        num_generation_tokens_iter = 0
        time_to_first_tokens_iter: List[float] = []
        time_per_output_tokens_iter: List[float] = []
        num_preemption_iter = (0 if scheduler_outputs is None else
                               scheduler_outputs.preempted)

        # Request stats
        #   Latency
        time_e2e_requests: List[float] = []
        #   Metadata
        num_prompt_tokens_requests: List[int] = []
        num_generation_tokens_requests: List[int] = []
        n_requests: List[int] = []
        finished_reason_requests: List[str] = []

        # NOTE: This loop assumes prefill seq_groups are before
        # decode seq_groups in scheduled_seq_groups.
        if scheduler_outputs is not None:
            # For async postprocessor, already finished sequences need to be
            # not counted (to avoid double counting)
            actual_num_batched_tokens = scheduler_outputs.num_batched_tokens  # type: ignore

            num_generation_tokens_from_prefill_groups = 0.
            # NOTE: if scheduler_outputs.num_prefill_groups > 0 and
            # the len of scheduler_outputs.scheduled_seq_groups is !=
            # scheduler_outputs.num_prefill_groups, this means that
            # chunked prefills have been detected.

            for idx, scheduled_seq_group in enumerate(
                    scheduler_outputs.scheduled_seq_groups):
                # Skip double logging when using async output proc
                if finished_before and idx in finished_before:
                    actual_num_batched_tokens -= 1
                    continue

                # Currently, skip == preempted sequences, so we need to skip
                # their log stats
                if skip and idx in skip:
                    continue

                group_was_prefill = idx < scheduler_outputs.num_prefill_groups
                seq_group = scheduled_seq_group.seq_group

                # NOTE: a seq_group that completed all of its prefill tokens
                # in the last iteration will have seq_group.is_prefill() = False
                # with group_was_prefill = True
                if group_was_prefill:
                    # Number of prompt tokens.
                    num_prompt_tokens_iter += (
                        scheduled_seq_group.token_chunk_size)

                    # If the seq_group just finished the prefill state
                    # get TTFT.
                    if not seq_group.is_prefill():
                        latency = seq_group.get_last_latency(now)
                        time_to_first_tokens_iter.append(latency)

                        # One generation token per finished prefill.
                        num_generation_tokens_from_prefill_groups += (
                            seq_group.num_seqs())
                else:
                    # TPOTs.
                    latency = seq_group.get_last_latency(now)
                    time_per_output_tokens_iter.append(latency)

                # Because of chunked prefill, we can have a single sequence
                # group that does multiple prompt_runs. To prevent logging
                # the same metadata more than once per request, we standardize
                # on logging request level information for finished requests,
                # which can only happen once.
                if seq_group.is_finished():
                    # Latency timings
                    time_e2e_requests.append(now -
                                             seq_group.metrics.arrival_time)
                    # Metadata
                    num_prompt_tokens_requests.append(
                        len(seq_group.prompt_token_ids))
                    num_generation_tokens_requests.extend([
                        seq.get_output_len()
                        for seq in seq_group.get_finished_seqs()
                    ])
                    if seq_group.sampling_params is not None:
                        n_requests.append(seq_group.sampling_params.n)
                    finished_reason_requests.extend([
                        SequenceStatus.get_finished_reason(seq.status)
                        for seq in seq_group.get_finished_seqs()
                    ])

            # Number of generation tokens.
            #   num_batched_tokens equals the number of prompt_tokens plus the
            #   number of decode_tokens in a single iteration. So,
            #   num_generation_tokens = num_batched_tokens - num_prompt_tokens
            #   + num_generation_tokens_from_prefill_groups (since we generate
            #   one token on prefills on iters where the prefill finishes).
            num_generation_tokens_iter = (
                actual_num_batched_tokens - num_prompt_tokens_iter +
                num_generation_tokens_from_prefill_groups)

        # Spec decode, if enabled, emits specialized metrics from the worker in
        # sampler output.
        if model_output and (model_output[0].spec_decode_worker_metrics
                             is not None):
            spec_decode_metrics = model_output[0].spec_decode_worker_metrics
        else:
            spec_decode_metrics = None

        return Stats(
            now=now,
            # System stats
            #   Scheduler State
            num_running_sys=num_running_sys,
            num_swapped_sys=num_swapped_sys,
            num_waiting_sys=num_waiting_sys,
            #   KV Cache Usage in %
            gpu_cache_usage_sys=gpu_cache_usage_sys,
            cpu_cache_usage_sys=cpu_cache_usage_sys,
            #   Prefix Cache Hit Rate
            cpu_prefix_cache_hit_rate=cpu_prefix_cache_hit_rate,
            gpu_prefix_cache_hit_rate=gpu_prefix_cache_hit_rate,

            # Iteration stats
            num_prompt_tokens_iter=num_prompt_tokens_iter,
            num_generation_tokens_iter=num_generation_tokens_iter,
            time_to_first_tokens_iter=time_to_first_tokens_iter,
            time_per_output_tokens_iter=time_per_output_tokens_iter,
            spec_decode_metrics=spec_decode_metrics,
            num_preemption_iter=num_preemption_iter,

            # Request stats
            #   Latency
            time_e2e_requests=time_e2e_requests,
            #   Metadata
            num_prompt_tokens_requests=num_prompt_tokens_requests,
            num_generation_tokens_requests=num_generation_tokens_requests,
            n_requests=n_requests,
            finished_reason_requests=finished_reason_requests,
        )

    def add_lora(self, lora_request: LoRARequest) -> bool:
        return self.model_executor.add_lora(lora_request)

    def remove_lora(self, lora_id: int) -> bool:
        return self.model_executor.remove_lora(lora_id)

    def list_loras(self) -> Set[int]:
        return self.model_executor.list_loras()

    def pin_lora(self, lora_id: int) -> bool:
        return self.model_executor.pin_lora(lora_id)

    def add_prompt_adapter(
            self, prompt_adapter_request: PromptAdapterRequest) -> bool:
        return self.model_executor.add_prompt_adapter(prompt_adapter_request)

    def remove_prompt_adapter(self, prompt_adapter_id: int) -> bool:
        return self.model_executor.remove_prompt_adapter(prompt_adapter_id)

    def list_prompt_adapters(self) -> List[int]:
        return self.model_executor.list_prompt_adapters()

    def check_health(self) -> None:
        if self.tokenizer:
            self.tokenizer.check_health()
        self.model_executor.check_health()

    def start_profile(self) -> None:
        # using type instead of isinstance to check to avoid capturing
        # inherited classes (MultiprocessingGPUExecutor)
        if type(self.model_executor) == GPUExecutor or \
            type(self.model_executor) == HPUExecutor:  # noqa: E721
            self.model_executor.start_profile()
        else:
            self.model_executor._run_workers("start_profile")

    def stop_profile(self) -> None:
        # using type instead of isinstance to check to avoid capturing
        # inherited classes (MultiprocessingGPUExecutor)
        if type(self.model_executor) == GPUExecutor or \
            type(self.model_executor) == HPUExecutor:  # noqa: E721
            self.model_executor.stop_profile()
        else:
            self.model_executor._run_workers("stop_profile")

    def is_tracing_enabled(self) -> bool:
        return self.tracer is not None

    def do_tracing(self, scheduler_outputs: SchedulerOutputs) -> None:
        if self.tracer is None:
            return

        for scheduled_seq_group in scheduler_outputs.scheduled_seq_groups:
            seq_group = scheduled_seq_group.seq_group
            if seq_group.is_finished():
                self.create_trace_span(seq_group)

    def create_trace_span(self, seq_group: SequenceGroup) -> None:
        if self.tracer is None or seq_group.sampling_params is None:
            return
        arrival_time_nano_seconds = int(seq_group.metrics.arrival_time * 1e9)

        trace_context = extract_trace_context(seq_group.trace_headers)

        with self.tracer.start_as_current_span(
                "llm_request",
                kind=SpanKind.SERVER,
                context=trace_context,
                start_time=arrival_time_nano_seconds) as seq_span:
            metrics = seq_group.metrics
            ttft = metrics.first_token_time - metrics.arrival_time
            e2e_time = metrics.finished_time - metrics.arrival_time
            # attribute names are based on
            # https://github.com/open-telemetry/semantic-conventions/blob/main/docs/gen-ai/llm-spans.md
            seq_span.set_attribute(SpanAttributes.LLM_RESPONSE_MODEL,
                                   self.model_config.model)
            seq_span.set_attribute(SpanAttributes.LLM_REQUEST_ID,
                                   seq_group.request_id)
            seq_span.set_attribute(SpanAttributes.LLM_REQUEST_TEMPERATURE,
                                   seq_group.sampling_params.temperature)
            seq_span.set_attribute(SpanAttributes.LLM_REQUEST_TOP_P,
                                   seq_group.sampling_params.top_p)
            seq_span.set_attribute(SpanAttributes.LLM_REQUEST_MAX_TOKENS,
                                   seq_group.sampling_params.max_tokens)
            seq_span.set_attribute(SpanAttributes.LLM_REQUEST_N,
                                   seq_group.sampling_params.n)
            seq_span.set_attribute(SpanAttributes.LLM_USAGE_NUM_SEQUENCES,
                                   seq_group.num_seqs())
            seq_span.set_attribute(SpanAttributes.LLM_USAGE_PROMPT_TOKENS,
                                   len(seq_group.prompt_token_ids))
            seq_span.set_attribute(
                SpanAttributes.LLM_USAGE_COMPLETION_TOKENS,
                sum([
                    seq.get_output_len()
                    for seq in seq_group.get_finished_seqs()
                ]))
            seq_span.set_attribute(SpanAttributes.LLM_LATENCY_TIME_IN_QUEUE,
                                   metrics.time_in_queue)
            seq_span.set_attribute(
                SpanAttributes.LLM_LATENCY_TIME_TO_FIRST_TOKEN, ttft)
            seq_span.set_attribute(SpanAttributes.LLM_LATENCY_E2E, e2e_time)
            if metrics.scheduler_time is not None:
                seq_span.set_attribute(
                    SpanAttributes.LLM_LATENCY_TIME_IN_SCHEDULER,
                    metrics.scheduler_time)
            if metrics.model_forward_time is not None:
                seq_span.set_attribute(
                    SpanAttributes.LLM_LATENCY_TIME_IN_MODEL_FORWARD,
                    metrics.model_forward_time / 1000.0)
            if metrics.model_execute_time is not None:
                seq_span.set_attribute(
                    SpanAttributes.LLM_LATENCY_TIME_IN_MODEL_EXECUTE,
                    metrics.model_execute_time)

    def is_encoder_decoder_model(self):
        return self.input_preprocessor.is_encoder_decoder_model()

    def is_embedding_model(self):
        return self.model_config.is_embedding_model

    def _validate_model_inputs(self, inputs: Union[LLMInputs,
                                                   EncoderDecoderLLMInputs]):
        if self.model_config.is_multimodal_model:
            # For encoder-decoder multimodal models, the max_prompt_len
            # restricts the decoder prompt length
            prompt_ids = inputs.get("prompt_token_ids")
        elif self.is_encoder_decoder_model():
            prompt_ids = inputs.get("encoder_prompt_token_ids")
        else:
            prompt_ids = inputs.get("prompt_token_ids")

        if prompt_ids is None or len(prompt_ids) == 0:
            raise ValueError("Prompt cannot be empty")

        if self.model_config.is_multimodal_model:
            max_prompt_len = self.model_config.max_model_len

            if len(prompt_ids) > max_prompt_len:
                raise ValueError(
                    f"The prompt (total length {len(prompt_ids)}) is too long "
                    f"to fit into the model (context length {max_prompt_len}). "
                    "Make sure that `max_model_len` is no smaller than the "
                    "number of text tokens plus multimodal tokens. For image "
                    "inputs, the number of image tokens depends on the number "
                    "of images, and possibly their aspect ratios as well.")

            # TODO: Find out how many placeholder tokens are there so we can
            # check that chunked prefill does not truncate them
            # max_batch_len = self.scheduler_config.max_num_batched_tokens

    def _build_logits_processors(
            self, sampling_params: SamplingParams,
            lora_request: Optional[LoRARequest]) -> SamplingParams:
        """Constructs logits processors based on the guided_decoding,
        logits_bias, and allowed_token_ids fields in sampling_params. Deletes
        those fields and adds the constructed logits processors to the
        logits_processors field. Returns the modified sampling params."""

        logits_processors = []
        if (guided_decoding := sampling_params.guided_decoding) is not None:

            logger.debug(
                "Building guided decoding logits processor in "
                "LLMEngine. Params: %s", guided_decoding)

            tokenizer = self.get_tokenizer(lora_request=lora_request)
            guided_decoding.backend = guided_decoding.backend or \
                self.decoding_config.guided_decoding_backend

            processor = get_local_guided_decoding_logits_processor(
                guided_params=guided_decoding, tokenizer=tokenizer)
            if processor:
                logits_processors.append(processor)

            # Unset so this doesn't get passed down to the model
            sampling_params.guided_decoding = None

        if (sampling_params.logit_bias or sampling_params.allowed_token_ids):
            tokenizer = self.get_tokenizer(lora_request=lora_request)

            processors = get_logits_processors(
                logit_bias=sampling_params.logit_bias,
                allowed_token_ids=sampling_params.allowed_token_ids,
                tokenizer=tokenizer)
            logits_processors.extend(processors)

            # Unset so these don't get passed down to the model
            sampling_params.logit_bias = None
            sampling_params.allowed_token_ids = None

        if logits_processors:
            if sampling_params.logits_processors is None:
                sampling_params.logits_processors = logits_processors
            else:
                sampling_params.logits_processors.extend(logits_processors)

        return sampling_params<|MERGE_RESOLUTION|>--- conflicted
+++ resolved
@@ -6,24 +6,18 @@
 from typing import (TYPE_CHECKING, Any, Callable, ClassVar, Deque, Dict,
                     Iterable, List, Mapping, NamedTuple, Optional)
 from typing import Sequence as GenericSequence
-from typing import Set, Type, Union, overload
+from typing import Set, Type, TypeVar, Union, overload
+from transformers import GenerationConfig, PreTrainedTokenizer
 
 import torch
 from typing_extensions import TypeVar
 
-<<<<<<< HEAD
-from vllm.config import (CacheConfig, DecodingConfig, DeviceConfig, LoadConfig,
-                         LoRAConfig, ModelConfig, ObservabilityConfig,
-                         ParallelConfig, SchedulerConfig, SpeculativeConfig,
-                         VisionLanguageConfig, WhisperConfig)
-=======
 import vllm.envs as envs
 from vllm.config import (CacheConfig, DecodingConfig, DeviceConfig,
                          EngineConfig, LoadConfig, LoRAConfig, ModelConfig,
                          ObservabilityConfig, ParallelConfig,
                          PromptAdapterConfig, SchedulerConfig,
-                         SpeculativeConfig)
->>>>>>> 7f58ad15
+                         VisionLanguageConfig, WhisperConfig)
 from vllm.core.scheduler import (ScheduledSequenceGroup, Scheduler,
                                  SchedulerOutputs)
 from vllm.engine.arg_utils import EngineArgs
@@ -57,15 +51,10 @@
                           init_tracer)
 from vllm.transformers_utils.config import try_get_generation_config
 from vllm.transformers_utils.detokenizer import Detokenizer
-<<<<<<< HEAD
-from vllm.transformers_utils.tokenizer_group import (BaseTokenizerGroup,
-                                                     get_tokenizer_group)
-from vllm.transformers_utils.whisper_processor import cached_get_whisper_processor
-=======
 from vllm.transformers_utils.tokenizer import AnyTokenizer
 from vllm.transformers_utils.tokenizer_group import (
-    BaseTokenizerGroup, init_tokenizer_from_configs)
->>>>>>> 7f58ad15
+    BaseTokenizerGroup, get_tokenizer_group, init_tokenizer_from_configs)
+from vllm.transformers_utils.whisper_processor import cached_get_whisper_processor
 from vllm.usage.usage_lib import (UsageContext, is_usage_stats_enabled,
                                   usage_message)
 from vllm.utils import Counter, Device, deprecate_kwargs, weak_bind
@@ -237,11 +226,8 @@
         device_config: DeviceConfig,
         load_config: LoadConfig,
         lora_config: Optional[LoRAConfig],
-<<<<<<< HEAD
         vision_language_config: Optional[VisionLanguageConfig],
         whisper_config: Optional[WhisperConfig],
-=======
->>>>>>> 7f58ad15
         speculative_config: Optional[SpeculativeConfig],
         decoding_config: Optional[DecodingConfig],
         observability_config: Optional[ObservabilityConfig],
@@ -313,11 +299,8 @@
         self.model_config = model_config
         self.cache_config = cache_config
         self.lora_config = lora_config
-<<<<<<< HEAD
         self.vision_language_config = vision_language_config
         self.whisper_config = whisper_config
-=======
->>>>>>> 7f58ad15
         self.parallel_config = parallel_config
         self.scheduler_config = scheduler_config
         self.device_config = device_config
@@ -347,7 +330,9 @@
             return tokenizer_group.get_lora_tokenizer(sequence.lora_request)
 
         if self.whisper_config is not None:
-            self.whisper_processor = cached_get_whisper_processor(
+        def get_tokenizer_for_seq(sequence: Sequence) -> AnyTokenizer:
+            assert tokenizer_group, ("tokenizer_group cannot be None, "
+                                     "make sure skip_tokenizer_init is False")
                 self.whisper_config.whisper_processor
             )
         else:
@@ -356,9 +341,6 @@
         self.seq_counter = Counter()
         self.generation_config_fields = _load_generation_config_dict(
             model_config)
-<<<<<<< HEAD
-        
-=======
 
         self.input_preprocessor = InputPreprocessor(model_config,
                                                     self.tokenizer)
@@ -366,8 +348,7 @@
         self.input_registry = input_registry
         self.input_processor = input_registry.create_input_processor(
             model_config)
-
->>>>>>> 7f58ad15
+        
         self.model_executor = executor_class(
             model_config=model_config,
             cache_config=cache_config,
@@ -375,11 +356,8 @@
             scheduler_config=scheduler_config,
             device_config=device_config,
             lora_config=lora_config,
-<<<<<<< HEAD
             vision_language_config=vision_language_config,
             whisper_config=whisper_config,
-=======
->>>>>>> 7f58ad15
             speculative_config=speculative_config,
             load_config=load_config,
             prompt_adapter_config=prompt_adapter_config,
@@ -748,16 +726,11 @@
     def stop_remote_worker_execution_loop(self) -> None:
         self.model_executor.stop_remote_worker_execution_loop()
 
-    @overload  # DEPRECATED
-    def add_request(
+    def process_model_inputs(
         self,
         request_id: str,
-        *,
-        inputs: PromptType,
-        params: Union[SamplingParams, PoolingParams],
-        arrival_time: Optional[float] = None,
+        inputs: PromptInputs,
         lora_request: Optional[LoRARequest] = None,
-<<<<<<< HEAD
     ) -> LLMInputs:
         if isinstance(inputs, str):
             inputs = {"prompt": inputs}
@@ -786,19 +759,30 @@
                                                 add_special_tokens=self.whisper_processor is None)
         else:
             prompt_token_ids = inputs["prompt_token_ids"]
-            
 
         return LLMInputs(prompt_token_ids=prompt_token_ids,
                          prompt=inputs.get("prompt"),
                          multi_modal_data=inputs.get("multi_modal_data"),
                          whisper_data=whisper_data)
-=======
+
+
+    @overload  # DEPRECATED
+    def add_request(
+        self,
+        request_id: str,
+        *,
+        inputs: PromptType,
+        params: Union[SamplingParams, PoolingParams],
+        arrival_time: Optional[float] = None,
+        lora_request: Optional[LoRARequest] = None,
+
         trace_headers: Optional[Mapping[str, str]] = None,
         prompt_adapter_request: Optional[PromptAdapterRequest] = None,
         priority: int = 0,
-    ) -> None:
+                                                lora_request=lora_request)
+                                                add_special_tokens=self.whisper_processor is None)
         ...
->>>>>>> 7f58ad15
+            
 
     @overload
     def add_request(
